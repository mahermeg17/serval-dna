--- conflicted
+++ resolved
@@ -19,11 +19,8 @@
 
 #include "serval.h"
 #include "strbuf.h"
-<<<<<<< HEAD
 #include <stdlib.h>
-=======
 #include <stdio.h>
->>>>>>> 54da59bc
 #include <ctype.h>
 #include <sys/time.h>
 #include <sys/types.h>
@@ -43,7 +40,7 @@
 static struct strbuf logbuf = STRUCT_STRBUF_EMPTY;
 
 #ifdef ANDROID
-#include <android/log.h> 
+#include <android/log.h>
 #endif
 
 void set_logging(FILE *f)
@@ -266,7 +263,6 @@
   else if (!strcasecmp(flagname,"manifests"))		return DEBUG_MANIFESTS;
   else if (!strcasecmp(flagname,"mdprequests"))		return DEBUG_MDPREQUESTS;
   else if (!strcasecmp(flagname,"timing"))		return DEBUG_TIMING;
-	
   return 0;
 }
 
@@ -294,8 +290,27 @@
     strbuf_trunc(sb, -4);
     strbuf_puts(sb, "\"...");
   }
-<<<<<<< HEAD
-  return dstStr;
+  return sb;
+}
+
+/* Format a buffer of data as a printable representation, eg: "Abc\x0b\n\0", for display
+   in log messages.  If dstStrLen == -1 then assumes the dstStr buffer is large enough to
+   hold the representation of the entire srcBuf.
+   @author Andrew Bettison <andrew@servalproject.com>
+ */
+char *toprint(char *dstStr, ssize_t dstStrLen, const char *srcBuf, size_t srcBytes)
+{
+  return strbuf_str(_toprint(strbuf_local(dstStr, (dstStrLen == -1 ? 2 + srcBytes * 4 : dstStrLen) + 1), srcBuf, srcBytes));
+}
+
+/* Compute the length of the printable string produced by toprint().  If dstStrLen == -1 then
+   returns the exact number of characters in the printable representation, otherwise returns
+   dstStrLen.
+   @author Andrew Bettison <andrew@servalproject.com>
+ */
+size_t toprint_strlen(ssize_t dstStrLen, const char *srcBuf, size_t srcBytes)
+{
+  return dstStrLen == -1 ? strbuf_count(_toprint(strbuf_local(NULL, 0), srcBuf, srcBytes)) : dstStrLen;
 }
 
 /* Read the symbolic link into the supplied buffer and add a terminating nul.  Return -1 if the
@@ -409,27 +424,4 @@
   DEBUGF("gdb backtrace status=0x%x\n%s", status, buf);
   unlink(tempfile);
   return 0;
-=======
-  return sb;
-}
-
-/* Format a buffer of data as a printable representation, eg: "Abc\x0b\n\0", for display
-   in log messages.  If dstStrLen == -1 then assumes the dstStr buffer is large enough to
-   hold the representation of the entire srcBuf.
-   @author Andrew Bettison <andrew@servalproject.com>
- */
-char *toprint(char *dstStr, ssize_t dstStrLen, const char *srcBuf, size_t srcBytes)
-{
-  return strbuf_str(_toprint(strbuf_local(dstStr, (dstStrLen == -1 ? 2 + srcBytes * 4 : dstStrLen) + 1), srcBuf, srcBytes));
-}
-
-/* Compute the length of the printable string produced by toprint().  If dstStrLen == -1 then
-   returns the exact number of characters in the printable representation, otherwise returns
-   dstStrLen.
-   @author Andrew Bettison <andrew@servalproject.com>
- */
-size_t toprint_strlen(ssize_t dstStrLen, const char *srcBuf, size_t srcBytes)
-{
-  return dstStrLen == -1 ? strbuf_count(_toprint(strbuf_local(NULL, 0), srcBuf, srcBytes)) : dstStrLen;
->>>>>>> 54da59bc
 }