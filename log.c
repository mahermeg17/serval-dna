/*
Serval DNA logging.
Copyright 2013 Serval Project Inc.

This program is free software; you can redistribute it and/or
modify it under the terms of the GNU General Public License
as published by the Free Software Foundation; either version 2
of the License, or (at your option) any later version.

This program is distributed in the hope that it will be useful,
but WITHOUT ANY WARRANTY; without even the implied warranty of
MERCHANTABILITY or FITNESS FOR A PARTICULAR PURPOSE.  See the
GNU General Public License for more details.

You should have received a copy of the GNU General Public License
along with this program; if not, write to the Free Software
Foundation, Inc., 51 Franklin Street, Fifth Floor, Boston, MA  02110-1301, USA.
*/

#include <stdlib.h>
#include <stdio.h>
#include <ctype.h>
#include <sys/time.h>
#include <sys/types.h>
#include <sys/wait.h>
#include <sys/param.h>
#include <time.h>
#ifdef __APPLE__
#include <mach-o/dyld.h>
#endif
#include <unistd.h>
#include <sys/stat.h>
#include <fcntl.h>
#include <stdint.h>
#include <libgen.h>
#include <dirent.h>
#include <assert.h>

#include "log.h"
#include "net.h"
#include "os.h"
#include "conf.h"
#include "str.h"
#include "strbuf.h"
#include "strbuf_helpers.h"
#include "xprintf.h"

int serverMode = 0;
const struct __sourceloc __whence = __NOWHERE__;

#define NO_FILE ((FILE *)1)

/* The _log_state structure records the persistent state associated with a single log output
 * destination.  The state is only persistent for the lifetime of the process (eg, while the daemon
 * is running), and is not stored anywhere else.  It is initially zerofilled.
 *
 * @author Andrew Bettison <andrew@servalproject.com>
 */
struct _log_state {
  /* Whether the software version has been logged in the current file yet.  */
  bool_t version_logged;
  /* The time stamp of the last logged message, used to detect when the date advances so that
  * the date can be logged.  */
  struct tm last_tm;
  /* Whether the current configuration has been logged in the current file yet.  */
  bool_t config_logged;
};

/* The _log_iterator structure is a transient structure that is used to iterate over all the
 * supported log output destinations.  Generally, one of these is created (as an auto variable)
 * every time a log message is generated, and destroyed immediately after the message has been sent
 * to all the log outputs.
 *
 * The log iterator is controlled using various _log_iterator_xxx() functions.
 *
 * @author Andrew Bettison <andrew@servalproject.com>
 */
typedef struct _log_iterator {
  const struct config_log_format *config;
  struct _log_state *state;
  struct timeval tv;
  struct tm tm;
  XPRINTF xpf;
  time_t file_start_time;
} _log_iterator;

/* Static variables for sending log output to a file.
 *
 * The _log_file_strbuf is used to accumulate log messages before the log file is open and ready for
 * writing.
 */
const char *_log_file_path;
char _log_file_path_buf[400];
static FILE *_log_file = NULL;
static void _open_log_file(_log_iterator *);
static void _rotate_log_file(_log_iterator *it);
static void _flush_log_file();
struct _log_state state_file;
struct config_log_format config_file;
time_t _log_file_start_time;
static char _log_file_buf[8192];
static struct strbuf _log_file_strbuf = STRUCT_STRBUF_EMPTY;

#ifdef ANDROID
/* Static variables for sending log output to the Android log.
 *
 * The _android_strbuf is used to accumulate a single log line before printing to Android's logging
 * API.
 */
#include <android/log.h>
struct _log_state state_android;
static char _log_android_buf[1024];
static struct strbuf _android_strbuf;
#endif // ANDROID

/* Static variables for sending log output to standard error.
 */
static FILE *logfile_stderr = NULL;
struct _log_state state_stderr;
static void _open_log_stderr();
static void _flush_log_stderr();

/* Primitive operations for _log_iterator structures.
 */

static void _log_iterator_start(_log_iterator *it)
{
  memset(it, 0, sizeof *it);
  gettimeofday(&it->tv, NULL);
  localtime_r(&it->tv.tv_sec, &it->tm);
}

static void _log_iterator_rewind(_log_iterator *it)
{
  it->config = NULL;
  it->state = NULL;
}

static void _log_iterator_advance_to_file(_log_iterator *it)
{
  cf_dfl_config_log_format(&config_file);
  cf_cpy_config_log_format(&config_file, &config.log.file);
  it->config = &config_file;
  it->state = &state_file;
}

#ifdef ANDROID
static void _log_iterator_advance_to_android(_log_iterator *it)
{
  it->config = &config.log.android;
  it->state = &state_android;
}
#endif // ANDROID

static void _log_iterator_advance_to_stderr(_log_iterator *it)
{
  it->config = &config.log.console;
  it->state = &state_stderr;
}

static int _log_iterator_advance(_log_iterator *it)
{
  if (it->config == NULL) {
    _log_iterator_advance_to_file(it);
    return 1;
  }
  if (it->config == &config_file) {
#ifdef ANDROID
    _log_iterator_advance_to_android(it);
    return 1;
  }
  if (it->config == &config.log.android) {
#endif // ANDROID
    _log_iterator_advance_to_stderr(it);
    return 1;
  }
  return 0;
}

static int _log_enabled(_log_iterator *it)
{
  if (it->config == &config_file) {
    _open_log_file(it); // puts initial INFO message(s) at head of log file
    if (_log_file == NO_FILE)
      return 0;
  }
  else if (it->config == &config.log.console) {
    _open_log_stderr();
    if (logfile_stderr == NULL || logfile_stderr == NO_FILE)
      return 0;
  }
  return 1;
}

static void _log_prefix_level(_log_iterator *it, int level)
{
  const char *levelstr = "UNKWN:";
  switch (level) {
    case LOG_LEVEL_FATAL: levelstr = "FATAL:"; break;
    case LOG_LEVEL_ERROR: levelstr = "ERROR:"; break;
    case LOG_LEVEL_WARN:  levelstr = "WARN:"; break;
    case LOG_LEVEL_HINT:  levelstr = "HINT:"; break;
    case LOG_LEVEL_INFO:  levelstr = "INFO:"; break;
    case LOG_LEVEL_DEBUG: levelstr = "DEBUG:"; break;
  }
  xprintf(it->xpf, "%-6.6s", levelstr);
}

static void _log_prefix(_log_iterator *it, int level)
{
  if (it->config == &config_file) {
    if (strbuf_is_empty(&_log_file_strbuf))
      strbuf_init(&_log_file_strbuf, _log_file_buf, sizeof _log_file_buf);
    else if (strbuf_len(&_log_file_strbuf))
      strbuf_putc(&_log_file_strbuf, '\n');
    it->xpf = XPRINTF_STRBUF(&_log_file_strbuf);
    _log_prefix_level(it, level);
  }
#ifdef ANDROID
  else if (it->config == &config.log.android) {
    strbuf_init(&_android_strbuf, _log_android_buf, sizeof _log_android_buf);
    it->xpf = XPRINTF_STRBUF(&_android_strbuf);
  }
#endif // ANDROID
  else if (it->config == &config.log.console) {
    it->xpf = XPRINTF_STDIO(logfile_stderr);
    _log_prefix_level(it, level);
  }
  else
    abort();
  if (it->config->show_pid)
    xprintf(it->xpf, "[%5u] ", getpid());
  if (it->config->show_time) {
    if (it->tv.tv_sec == 0) {
      xputs("NOTIME______ ", it->xpf);
    } else {
      char buf[50];
      if (strftime(buf, sizeof buf, "%T", &it->tm) == 0)
	xputs("EMPTYTIME___ ", it->xpf);
      else
	xprintf(it->xpf, "%s.%03u ", buf, it->tv.tv_usec / 1000);
    }
  }
}

static const char *_trimbuildpath(const char *path)
{
  /* Remove common path prefix */
  int lastsep = 0;
  int i;
  for (i = 0; __FILE__[i] && path[i]; ++i) {
    if (i && path[i - 1] == '/')
      lastsep = i;
    if (__FILE__[i] != path[i])
      break;
  }
  return &path[lastsep];
}

static void _log_prefix_whence(_log_iterator *it, struct __sourceloc whence)
{
  if (whence.file && whence.file[0]) {
    xprintf(it->xpf, "%s", _trimbuildpath(whence.file));
    if (whence.line)
      xprintf(it->xpf, ":%u", whence.line);
    if (whence.function)
      xprintf(it->xpf, ":%s()", whence.function);
    xputs("  ", it->xpf);
  } else if (whence.function && whence.function[0]) {
    xprintf(it->xpf, "%s()  ", whence.function);
  }
}

static void _log_end_line(_log_iterator *it, int level)
{
#ifdef ANDROID
  if (it->config == &config.log.android) {
    int alevel = ANDROID_LOG_UNKNOWN;
    switch (level) {
      case LOG_LEVEL_FATAL: alevel = ANDROID_LOG_FATAL; break;
      case LOG_LEVEL_ERROR: alevel = ANDROID_LOG_ERROR; break;
      case LOG_LEVEL_WARN:  alevel = ANDROID_LOG_WARN; break;
      case LOG_LEVEL_HINT:
      case LOG_LEVEL_INFO:  alevel = ANDROID_LOG_INFO; break;
      case LOG_LEVEL_DEBUG: alevel = ANDROID_LOG_DEBUG; break;
      default: abort();
    }
    __android_log_print(alevel, "servald", "%s", _log_android_buf);
  }
  else
#endif // ANDROID
  if (it->config == &config.log.console) {
    fputc('\n', logfile_stderr);
  }
}

static void _log_flush(_log_iterator *it)
{
  if (it->config == &config_file) {
    _flush_log_file();
  }
  else if (it->config == &config.log.console) {
    _flush_log_stderr();
  }
}

static void _log_vprintf_nl(_log_iterator *it, int level, const char *fmt, va_list ap)
{
  _log_prefix(it, level);
  vxprintf(it->xpf, fmt, ap);
  _log_end_line(it, level);
}

static void _log_printf_nl(_log_iterator *it, int level, const char *fmt, ...)
{
  va_list ap;
  va_start(ap, fmt);
  _log_vprintf_nl(it, level, fmt, ap);
  va_end(ap);
}

static void _log_current_datetime(_log_iterator *it, int level)
{
  char buf[50];
  if (strftime(buf, sizeof buf, "%F %T %z", &it->tm)) {
    _log_printf_nl(it, level, "Local date/time: %s", buf);
    it->state->last_tm = it->tm;
  }
}

static void _log_software_version(_log_iterator *it, int level)
{
  _log_printf_nl(it, level, "Serval DNA version: %s", version_servald);
  it->state->version_logged = 1;
}

static int _log_current_config(_log_iterator *it, int level)
{
  if (!cf_limbo) {
    struct cf_om_node *root = NULL;
    int ret = cf_fmt_config_main(&root, &config);
    if (ret == CFERROR) {
      _log_printf_nl(it, level, "Cannot dump current configuration: cf_fmt_config_main() returned CFERROR");
    } else {
      _log_printf_nl(it, level, "Current configuration:");
      struct cf_om_iterator oit;
      int empty = 1;
      for (cf_om_iter_start(&oit, root); oit.node; cf_om_iter_next(&oit)) {
	if (oit.node->text && oit.node->line_number) {
	  empty = 0;
	  _log_printf_nl(it, level, "   %s=%s", oit.node->fullkey, oit.node->text);
	}
      }
      if (empty)
	_log_printf_nl(it, level, "   (empty)");
    }
    cf_om_free_node(&root);
    it->state->config_logged = 1;
  }
  return 1;
}

static void _log_update(_log_iterator *it)
{
  if ( it->tm.tm_mday != it->state->last_tm.tm_mday
    || it->tm.tm_mon != it->state->last_tm.tm_mon
    || it->tm.tm_year != it->state->last_tm.tm_year
  )
    _log_current_datetime(it, LOG_LEVEL_INFO);
  if (!it->state->version_logged)
    _log_software_version(it, LOG_LEVEL_INFO);
  if (it->config->dump_config && !it->state->config_logged)
    _log_current_config(it, LOG_LEVEL_INFO);
}

static int _log_iterator_next(_log_iterator *it, int level)
{
  assert(level >= LOG_LEVEL_SILENT);
  assert(level <= LOG_LEVEL_FATAL);
  _log_end_line(it, level);
  _log_flush(it);
  while (_log_iterator_advance(it)) {
    if (level >= it->config->level && _log_enabled(it)) {
      _log_update(it);
      _log_prefix(it, level);
      return 1;
    }
  }
  return 0;
}

static void _log_iterator_printf_nl(_log_iterator *it, int level, struct __sourceloc whence, const char *fmt, ...)
{
  va_list ap;
  _log_iterator_rewind(it);
  while (_log_iterator_next(it, level)) {
    _log_prefix_whence(it, whence);
<<<<<<< HEAD
    va_start(ap, fmt);
    vxprintf(it->xpf, fmt, ap);
    va_end(ap);
=======
    va_list ap1;
    va_copy(ap1, ap);
    vxprintf(it->xpf, fmt, ap1);
    va_end(ap1);
>>>>>>> a1a296f5
  }
}

static void _logs_printf_nl(int level, struct __sourceloc whence, const char *fmt, ...)
{
  va_list ap;
  _log_iterator it;
  _log_iterator_start(&it);
  while (_log_iterator_next(&it, level)) {
    _log_prefix_whence(&it, whence);
    va_start(ap, fmt);
    vxprintf(it.xpf, fmt, ap);
    va_end(ap);
  }
}

const char *log_file_directory_path()
{
  return config.log.file.directory_path;
}

static void _compute_file_start_time(_log_iterator *it)
{
  if (it->file_start_time == 0) {
    assert(!cf_limbo);
    assert(it->tv.tv_sec != 0);
    it->file_start_time = it->tv.tv_sec;
    if (config.log.file.duration)
      it->file_start_time -= it->file_start_time % config.log.file.duration;
  }
}

static void _open_log_file(_log_iterator *it)
{
  assert(it->state == &state_file);
  if (_log_file != NO_FILE) {
    if (_log_file_path == NULL)
      _log_file_path = getenv("SERVALD_LOG_FILE");
    if (_log_file_path == NULL && !cf_limbo) {
      strbuf sbfile = strbuf_local(_log_file_path_buf, sizeof _log_file_path_buf);
      strbuf_path_join(sbfile, serval_instancepath(), log_file_directory_path(), NULL);
      _compute_file_start_time(it);
      if (config.log.file.path[0]) {
	strbuf_path_join(sbfile, config.log.file.path, NULL);
      } else {
	struct tm tm;
	(void)localtime_r(&it->file_start_time, &tm);
	strbuf_append_strftime(sbfile, "/serval-%Y%m%d%H%M%S.log", &tm);
      }
      if (strbuf_overrun(sbfile)) {
	_log_file = NO_FILE;
	_logs_printf_nl(LOG_LEVEL_ERROR, __HERE__, "Cannot form log file name - buffer overrun");
      } else {
	_log_file_start_time = it->file_start_time;
	_log_file_path = strbuf_str(sbfile);
      }
    }
    if (!_log_file) {
      if (_log_file_path == NULL) {
	if (cf_limbo)
	  return;
	_log_file = NO_FILE;
	_logs_printf_nl(serverMode ? LOG_LEVEL_WARN : LOG_LEVEL_INFO, __NOWHERE__, "No log file configured");
      } else {
	// Create the new log file.
	size_t dirsiz = strlen(_log_file_path) + 1;
	char _dir[dirsiz];
	strcpy(_dir, _log_file_path);
	const char *dir = dirname(_dir); // modifies _dir[]
	if (mkdirs(dir, 0700) != -1 && (_log_file = fopen(_log_file_path, "a"))) {
	  setlinebuf(_log_file);
	  memset(it->state, 0, sizeof *it->state);
	  // The first line in every log file must be the starting time stamp.  (After that, it is up
	  // to _log_update() to insert other mandatory messages in any suitable order.)
	  _log_current_datetime(it, LOG_LEVEL_INFO);
	  _logs_printf_nl(LOG_LEVEL_INFO, __NOWHERE__, "Logging to %s (fd %d)", _log_file_path, fileno(_log_file));
	  // Update the log symlink to point to the latest log file.
	  strbuf sbsymlink = strbuf_alloca(400);
	  strbuf_path_join(sbsymlink, serval_instancepath(), "serval.log", NULL);
	  if (strbuf_overrun(sbsymlink))
	    _logs_printf_nl(LOG_LEVEL_ERROR, __HERE__, "Cannot form log symlink name - buffer overrun");
	  else {
	    const char *f = _log_file_path;
	    const char *s = strbuf_str(sbsymlink);
	    const char *relpath = f;
	    for (; *f && *f == *s; ++f, ++s)
	      if (*f == '/')
		relpath = f;
	    while (*relpath == '/')
	      ++relpath;
	    while (*s == '/')
	      ++s;
	    if (strchr(s, '/'))
	      relpath = _log_file_path;
	    unlink(strbuf_str(sbsymlink));
	    if (symlink(relpath, strbuf_str(sbsymlink)) == -1)
	      _logs_printf_nl(LOG_LEVEL_ERROR, __HERE__, "Cannot symlink %s to %s - %s [errno=%d]", strbuf_str(sbsymlink), relpath, strerror(errno), errno);
	  }
	  // Expire old log files.
	  size_t pathsiz = strlen(_log_file_path) + 1;
	  char path[pathsiz];
	  while (1) {
	    strcpy(path, _log_file_path);
	    const char *base = basename(path); // modifies path[]
	    DIR *d = opendir(dir);
	    if (!d) {
	      _logs_printf_nl(LOG_LEVEL_ERROR, __HERE__, "Cannot expire log files: opendir(%s) - %s [errno=%d]", dir, strerror(errno), errno);
	      break;
	    }
	    struct dirent oldest;
	    memset(&oldest, 0, sizeof oldest);
	    unsigned count = 0;
	    while (1) {
	      struct dirent ent;
	      struct dirent *ep;
	      int err = readdir_r(d, &ent, &ep);
	      if (err) {
		_logs_printf_nl(LOG_LEVEL_ERROR, __HERE__, "Cannot expire log files: r_readdir(%s) - %s [errno=%d]", dir, strerror(err), err);
		break;
	      }
	      if (!ep)
		break;
	      const char *e;
	      if (   str_startswith(ent.d_name, "serval-", &e)
		  && isdigit(e[0]) && isdigit(e[1]) && isdigit(e[2]) && isdigit(e[3]) // YYYY
		  && isdigit(e[4]) && isdigit(e[5]) // MM
		  && isdigit(e[6]) && isdigit(e[7]) // DD
		  && isdigit(e[8]) && isdigit(e[9]) // HH
		  && isdigit(e[10]) && isdigit(e[11]) // MM
		  && isdigit(e[12]) && isdigit(e[13]) // SS
		  && strcmp(&e[14], ".log") == 0
	      ) {
		++count;
		if ( strcmp(ent.d_name, base) != 0
		  && (!oldest.d_name[0] || strcmp(ent.d_name, oldest.d_name) < 0)
		)
		  oldest = ent;
	      }
	    }
	    closedir(d);
	    if (count <= config.log.file.rotate || !oldest.d_name[0])
	      break;
	    strbuf b = strbuf_local(path, pathsiz);
	    strbuf_path_join(b, dir, oldest.d_name, NULL);
	    assert(!strbuf_overrun(b));
	    _logs_printf_nl(LOG_LEVEL_INFO, __NOWHERE__, "Unlink %s", path);
	    unlink(path);
	  }
	} else {
	  _log_file = NO_FILE;
	  _logs_printf_nl(LOG_LEVEL_WARN, __HERE__, "Cannot create/append %s - %s [errno=%d]", _log_file_path, strerror(errno), errno);
	}
      }
    }
  }
}

static void _rotate_log_file(_log_iterator *it)
{
  if (_log_file != NO_FILE && _log_file_path == _log_file_path_buf) {
    assert(!cf_limbo);
    if (!config.log.file.path[0] && config.log.file.duration) {
      _compute_file_start_time(it);
      if (it->file_start_time != _log_file_start_time) {
	// Close the current log file, which will cause _open_log_file() to open the next one.
	if (_log_file)
	  fclose(_log_file);
	_log_file = NULL;
	_log_file_path = NULL;
      }
    }
  }
}

static void _flush_log_file()
{
  if (_log_file && _log_file != NO_FILE) {
    fprintf(_log_file, "%s%s%s",
	strbuf_len(&_log_file_strbuf) ? strbuf_str(&_log_file_strbuf) : "",
	strbuf_len(&_log_file_strbuf) ? "\n" : "",
	strbuf_overrun(&_log_file_strbuf) ? "LOG OVERRUN\n" : ""
      );
    strbuf_reset(&_log_file_strbuf);
  }
}

void close_log_file()
{
  if (_log_file && _log_file != NO_FILE)
    fclose(_log_file);
  _log_file = NULL;
}

static void _open_log_stderr()
{
  if (!logfile_stderr) {
    logfile_stderr = stderr;
    setlinebuf(logfile_stderr);
  }
}

static void _flush_log_stderr()
{
  if (logfile_stderr && logfile_stderr != NO_FILE)
    fflush(logfile_stderr);
}

void disable_log_stderr()
{
  if (logfile_stderr && logfile_stderr != NO_FILE) {
    fflush(logfile_stderr);
    logfile_stderr = NO_FILE;
  }
}

void logFlush()
{
  _log_iterator it;
  _log_iterator_start(&it);
  while (_log_iterator_advance(&it))
    _log_flush(&it);
}

void logArgv(int level, struct __sourceloc whence, const char *label, int argc, const char *const *argv)
{
  if (level != LOG_LEVEL_SILENT) {
    struct strbuf b;
    strbuf_init(&b, NULL, 0);
    strbuf_append_argv(&b, argc, argv);
    size_t len = strbuf_count(&b);
    strbuf_init(&b, alloca(len + 1), len + 1);
    strbuf_append_argv(&b, argc, argv);
    _log_iterator it;
    _log_iterator_start(&it);
    _rotate_log_file(&it);
    while (_log_iterator_next(&it, level)) {
      _log_prefix_whence(&it, whence);
      if (label) {
	xputs(label, it.xpf);
	xputc(' ', it.xpf);
      }
      xputs(strbuf_str(&b), it.xpf);
    }
  }
}

void logString(int level, struct __sourceloc whence, const char *str)
{
  if (level != LOG_LEVEL_SILENT) {
    _log_iterator it;
    _log_iterator_start(&it);
    _rotate_log_file(&it);
    const char *s = str;
    const char *p;
    for (p = str; *p; ++p) {
      if (*p == '\n') {
	_log_iterator_rewind(&it);
	while (_log_iterator_next(&it, level)) {
	  _log_prefix_whence(&it, whence);
	  xprintf(it.xpf, "%.*s", p - s, s);
	}
	s = p + 1;
      }
    }
    if (p > s) {
      _log_iterator_rewind(&it);
      while (_log_iterator_next(&it, level)) {
	_log_prefix_whence(&it, whence);
	xprintf(it.xpf, "%.*s", p - s, s);
      }
    }
  }
}

void logMessage(int level, struct __sourceloc whence, const char *fmt, ...)
{
  va_list ap;
  if (level != LOG_LEVEL_SILENT) {
    _log_iterator it;
    _log_iterator_start(&it);
    _rotate_log_file(&it);
    while (_log_iterator_next(&it, level)) {
      _log_prefix_whence(&it, whence);
<<<<<<< HEAD
      va_start(ap, fmt);
      vxprintf(it.xpf, fmt, ap);
      va_end(ap);
=======
      va_list ap1;
      va_copy(ap1, ap);
      vxprintf(it.xpf, fmt, ap1);
      va_end(ap1);
>>>>>>> a1a296f5
    }
  }
}

void logConfigChanged()
{
  _log_iterator it;
  _log_iterator_start(&it);
  while (_log_iterator_advance(&it))
    it.state->config_logged = 0;
  logFlush();
}

int logDump(int level, struct __sourceloc whence, char *name, const unsigned char *addr, size_t len)
{
  if (level != LOG_LEVEL_SILENT) {
    char buf[100];
    size_t i;
    if (name)
      logMessage(level, whence, "Dump of %s", name);
    for(i = 0; i < len; i += 16) {
      strbuf b = strbuf_local(buf, sizeof buf);
      strbuf_sprintf(b, "  %04x :", i);
      int j;
      for (j = 0; j < 16 && i + j < len; j++)
	strbuf_sprintf(b, " %02x", addr[i + j]);
      for (; j < 16; j++)
	strbuf_puts(b, "   ");
      strbuf_puts(b, "    ");
      for (j = 0; j < 16 && i + j < len; j++)
	strbuf_sprintf(b, "%c", addr[i+j] >= ' ' && addr[i+j] < 0x7f ? addr[i+j] : '.');
      logMessage(level, whence, "%s", strbuf_str(b));
    }
  }
  return 0;
}

ssize_t get_self_executable_path(char *buf, size_t len)
{
#if defined(linux)
  return read_symlink("/proc/self/exe", buf, len);
#elif defined (__sun__)
  return read_symlink("/proc/self/path/a.out", buf, len);
#elif defined (__APPLE__)
  uint32_t bufsize = len;
  return _NSGetExecutablePath(buf, &bufsize) == -1 && len ? -1 : bufsize;
#else
#error Unable to find executable path
#endif
}

int log_backtrace(struct __sourceloc whence)
{
#ifndef NO_BACKTRACE
  _log_iterator it;
  _log_iterator_start(&it);
  _rotate_log_file(&it);
  char execpath[MAXPATHLEN];
  if (get_self_executable_path(execpath, sizeof execpath) == -1)
    return WHY("cannot log backtrace: own executable path unknown");
  char tempfile[MAXPATHLEN];
  if (!FORM_SERVAL_INSTANCE_PATH(tempfile, "servalgdb.XXXXXX"))
    return -1;
  int tmpfd = mkstemp(tempfile);
  if (tmpfd == -1)
    return WHYF_perror("mkstemp(%s)", alloca_str_toprint(tempfile));
  if (write_str(tmpfd, "backtrace\n") == -1) {
    close(tmpfd);
    unlink(tempfile);
    return -1;
  }
  if (close(tmpfd) == -1) {
    WHY_perror("close");
    unlink(tempfile);
    return -1;
  }
  char pidstr[12];
  snprintf(pidstr, sizeof pidstr, "%jd", (intmax_t)getpid());
  int stdout_fds[2];
  if (pipe(stdout_fds) == -1)
    return WHY_perror("pipe");
  pid_t child_pid;
  switch (child_pid = fork()) {
  case -1: // error
    WHY_perror("fork");
    close(stdout_fds[0]);
    close(stdout_fds[1]);
    return WHY("cannot log backtrace: fork failed");
  case 0: // child
    if (dup2(stdout_fds[1], 1) == -1 || dup2(stdout_fds[1], 2) == -1) {
      perror("dup2");
      _exit(-1);
    }
    close(0);
    if (open("/dev/null", O_RDONLY) != 0) {
      perror("open(\"/dev/null\")");
      _exit(-2);
    }
    close(stdout_fds[0]);
    /* XXX: Need the cast on Solaris because it defins NULL as 0L and gcc doesn't
     * see it as a sentinal */
    execlp("gdb", "gdb", "-n", "-batch", "-x", tempfile, execpath, pidstr, (void*)NULL);
    perror("execlp(\"gdb\")");
    do { _exit(-3); } while (1);
    break;
  }
  // parent
  close(stdout_fds[1]);
  _log_iterator_printf_nl(&it, LOG_LEVEL_DEBUG, whence, "GDB BACKTRACE");
  char buf[1024];
  char *const bufe = buf + sizeof buf;
  char *linep = buf;
  char *readp = buf;
  ssize_t nr;
  while ((nr = read(stdout_fds[0], readp, bufe - readp)) > 0) {
    char *p = readp;
    readp = readp + nr;
    for (; p < readp; ++p)
      if (*p == '\n' || *p == '\0') {
	*p = '\0';
	_log_iterator_printf_nl(&it, LOG_LEVEL_DEBUG, __NOWHERE__, "%s", linep);
	linep = p + 1;
      }
    if (readp >= bufe && linep == buf) {
      // Line does not fit into buffer.
      char t = bufe[-1];
      bufe[-1] = '\0';
      _log_iterator_printf_nl(&it, LOG_LEVEL_DEBUG, __NOWHERE__, "%s", buf);
      buf[0] = t;
      readp = buf + 1;
    } else if (readp + 120 >= bufe && linep != buf) {
      // Buffer low on space.
      if (linep < readp)
	memmove(buf, linep, readp - linep);
      readp -= linep - buf;
      linep = buf;
    }
    // Invariant: readp < bufe
  }
  if (nr == -1)
    WHY_perror("read");
  if (readp > linep) {
    *readp = '\0';
    _log_iterator_printf_nl(&it, LOG_LEVEL_DEBUG, __NOWHERE__, "%s", linep);
  }
  close(stdout_fds[0]);
  int status = 0;
  if (waitpid(child_pid, &status, 0) == -1)
    WHY_perror("waitpid");
  strbuf b = strbuf_local(buf, sizeof buf);
  strbuf_append_exit_status(b, status);
  _log_iterator_printf_nl(&it, LOG_LEVEL_DEBUG, __NOWHERE__, "gdb %s", buf);
  unlink(tempfile);
#endif
  return 0;
}

const char *log_level_as_string(int level)
{
  switch (level) {
    case LOG_LEVEL_SILENT: return "silent";
    case LOG_LEVEL_DEBUG:  return "debug";
    case LOG_LEVEL_INFO:   return "info";
    case LOG_LEVEL_HINT:   return "hint";
    case LOG_LEVEL_WARN:   return "warn";
    case LOG_LEVEL_ERROR:  return "error";
    case LOG_LEVEL_FATAL:  return "fatal";
    case LOG_LEVEL_NONE:   return "none";
  }
  return NULL;
}

int string_to_log_level(const char *text)
{
  if (strcasecmp(text, "none") == 0)   return LOG_LEVEL_NONE;
  if (strcasecmp(text, "fatal") == 0)  return LOG_LEVEL_FATAL;
  if (strcasecmp(text, "error") == 0)  return LOG_LEVEL_ERROR;
  if (strcasecmp(text, "warn") == 0)   return LOG_LEVEL_WARN;
  if (strcasecmp(text, "hint") == 0)   return LOG_LEVEL_HINT;
  if (strcasecmp(text, "info") == 0)   return LOG_LEVEL_INFO;
  if (strcasecmp(text, "debug") == 0)  return LOG_LEVEL_DEBUG;
  if (strcasecmp(text, "silent") == 0) return LOG_LEVEL_SILENT;
  return LOG_LEVEL_INVALID;
}<|MERGE_RESOLUTION|>--- conflicted
+++ resolved
@@ -395,16 +395,10 @@
   _log_iterator_rewind(it);
   while (_log_iterator_next(it, level)) {
     _log_prefix_whence(it, whence);
-<<<<<<< HEAD
-    va_start(ap, fmt);
-    vxprintf(it->xpf, fmt, ap);
-    va_end(ap);
-=======
     va_list ap1;
     va_copy(ap1, ap);
     vxprintf(it->xpf, fmt, ap1);
     va_end(ap1);
->>>>>>> a1a296f5
   }
 }
 
@@ -688,16 +682,10 @@
     _rotate_log_file(&it);
     while (_log_iterator_next(&it, level)) {
       _log_prefix_whence(&it, whence);
-<<<<<<< HEAD
-      va_start(ap, fmt);
-      vxprintf(it.xpf, fmt, ap);
-      va_end(ap);
-=======
       va_list ap1;
       va_copy(ap1, ap);
       vxprintf(it.xpf, fmt, ap1);
       va_end(ap1);
->>>>>>> a1a296f5
     }
   }
 }
