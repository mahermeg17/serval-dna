--- conflicted
+++ resolved
@@ -511,8 +511,7 @@
   /* TODO We should stream file straight into the database */
   slot->start_time=gettime_ms();
   if (create_rhizome_import_dir() == -1)
-<<<<<<< HEAD
-    goto bail;
+    return -1;
   if (slot->manifest) {
     slot->file_len=slot->manifest->fileLength;
     slot->rowid=
@@ -520,35 +519,28 @@
 				       slot->file_len,
 				       RHIZOME_PRIORITY_DEFAULT);
     if (slot->rowid<0) {
-      WHYF_perror("Could not obtain rowid for blob for file '%s'",
+      return WHYF_perror("Could not obtain rowid for blob for file '%s'",
 		  alloca_tohex_sid(slot->bid));
-      goto bail;
     }
   } else {
     slot->rowid=-1;
   }
 
-  if (slot->peer_ipandport.sin_family == AF_INET) {
-=======
-    return -1;
-  if ((slot->file = fopen(slot->filename, "w")) == NULL) {
-    return WHYF_perror("fopen(`%s`, \"w\")", slot->filename);
-  }
-  
   slot->request_ofs = 0;
   slot->state = RHIZOME_FETCH_CONNECTING;
   slot->file_len = -1;
   slot->file_ofs = 0;
-  
+  slot->blob_buffer_bytes = 0;
+  if (slot->blob_buffer) {
+    free(slot->blob_buffer);
+    slot->blob_buffer=NULL;
+  }
+  slot->blob_buffer_size=0;
+
+  SHA512_Init(&slot->sha512_context);
+    
   if (slot->peer_ipandport.sin_family == AF_INET && slot->peer_ipandport.sin_port) {
->>>>>>> 7e59df86
     /* Transfer via HTTP over IPv4 */
-    /* Watch for activity on the socket */
-    slot->alarm.function = rhizome_fetch_poll;
-    fetch_stats.name = "rhizome_fetch_poll";
-    slot->alarm.stats = &fetch_stats;
-    slot->alarm.poll.events = POLLIN|POLLOUT;
-    
     if ((sock = socket(AF_INET, SOCK_STREAM, 0)) == -1) {
       WHY_perror("socket");
       goto bail_http;
@@ -577,35 +569,17 @@
 	     alloca_tohex_sid(slot->peer_sid),
 	     buf, ntohs(slot->peer_ipandport.sin_port), alloca_str_toprint(slot->request)
 	);
-<<<<<<< HEAD
     slot->alarm.poll.fd = sock;
-    slot->request_ofs = 0;
-    slot->state = RHIZOME_FETCH_CONNECTING;
-    slot->file_len = -1;
-    slot->file_ofs = 0;
-    slot->blob_buffer_bytes = 0;
-    if (slot->blob_buffer) {
-      free(slot->blob_buffer);
-      slot->blob_buffer=NULL;
-    }
-    slot->blob_buffer_size=0;
-
-    SHA512_Init(&slot->sha512_context);
     /* Watch for activity on the socket */
     slot->alarm.function = rhizome_fetch_poll;
     fetch_stats.name = "rhizome_fetch_poll";
     slot->alarm.stats = &fetch_stats;
     slot->alarm.poll.events = POLLIN|POLLOUT;
-=======
-    
-    slot->alarm.poll.fd=sock;
->>>>>>> 7e59df86
     watch(&slot->alarm);
     /* And schedule a timeout alarm */
     unschedule(&slot->alarm);
     slot->alarm.alarm = gettime_ms() + RHIZOME_IDLE_TIMEOUT;
     slot->alarm.deadline = slot->alarm.alarm + RHIZOME_IDLE_TIMEOUT;
-    slot->alarm.function-rhizome_fetch_poll;
     schedule(&slot->alarm);
     return 0;
   }
@@ -616,14 +590,6 @@
   slot->state=RHIZOME_FETCH_RXFILEMDP;
   rhizome_fetch_switch_to_mdp(slot);
   return 0;
-<<<<<<< HEAD
-  
-bail:
-  if (sock != -1)
-    close(sock);
-  return -1;
-=======
->>>>>>> 7e59df86
 }
 
 /* Start fetching a bundle's payload ready for importing.
@@ -1203,7 +1169,7 @@
   DEBUGF("Trying to switch to MDP for Rhizome fetch: slot=0x%p",slot);
   
   /* close socket and stop watching it */
-  if (slot->alarm.poll.fd!=-1) {
+  if (slot->alarm.poll.fd>=0) {
     unwatch(&slot->alarm);
     close(slot->alarm.poll.fd);
     slot->alarm.poll.fd = -1;
@@ -1236,11 +1202,7 @@
 
     slot->mdpIdleTimeout=5000; // give up if nothing received for 5 seconds
     slot->mdpRXBitmap=0x00000000; // no blocks received yet
-<<<<<<< HEAD
-    slot->mdpRXBlockLength=1024; // 200;
-=======
-    slot->mdpRXBlockLength=200;
->>>>>>> 7e59df86
+    slot->mdpRXBlockLength=1024;
     rhizome_fetch_mdp_requestblocks(slot);    
   } else {
     /* We are requesting a manifest, which is stateless, except that we eventually
@@ -1310,7 +1272,7 @@
 
 int rhizome_write_content(struct rhizome_fetch_slot *slot, char *buffer, int bytes)
 {
-<<<<<<< HEAD
+  IN();
   // Truncate to known length of file (handy for reading from journal bundles that
   // might grow while we are reading from them).
   if (bytes>(slot->file_len-slot->file_ofs))
@@ -1360,25 +1322,13 @@
       if (slot->blob_buffer_bytes==slot->blob_buffer_size)
 	rhizome_fetch_flush_blob_buffer(slot);
     }
-=======
-  IN();
-  if (bytes>(slot->file_len-slot->file_ofs))
-    bytes=slot->file_len-slot->file_ofs;
-  if (!slot->file)
-    RETURN(WHYF("FILE IS NULL???"));
-  if (fwrite(buffer,bytes,1,slot->file) != 1) {
-    if (debug & DEBUG_RHIZOME_RX)
-      DEBUGF("Failed to write %d bytes to file @ offset %d", bytes, slot->file_ofs);
-    rhizome_fetch_close(slot);
-    RETURN(-1);
->>>>>>> 7e59df86
   }
 
   slot->last_write_time=gettime_ms();
   if (slot->file_ofs>=slot->file_len) {
     /* got all of file */
-    // if (debug & DEBUG_RHIZOME_RX)
-    DEBUGF("Received all of file via rhizome -- now to import it");
+    if (debug & DEBUG_RHIZOME_RX)
+      DEBUGF("Received all of file via rhizome -- now to import it");
     if (slot->manifest) {
       // Were fetching payload, now we have it.
 
@@ -1398,7 +1348,7 @@
 			       "DELETE FROM FILES WHERE id='%s'",
 			       slot->manifest->fileHexHash);
 	rhizome_fetch_close(slot);
-	return -1;
+	RETURN(-1);
       } else {
 	INFOF("Updating row status: UPDATE FILES SET datavalid=1 WHERE id='%s'",
 	      slot->manifest->fileHexHash);
@@ -1474,18 +1424,6 @@
       if (!memcmp(slot->bid,bidprefix,16))
 	{
 	  if (slot->file_ofs==offset) {
-<<<<<<< HEAD
-=======
-	    /* We don't know the file length until we receive the last
-	       block. If it isn't the last block, lie, and claim the end of
-	       file is yet to come. */
-	    if (type=='T')
-	      slot->file_len=offset+count;
-	    else {
-	      slot->file_len=offset+count+1;
-	    }
-
->>>>>>> 7e59df86
 	    if (!rhizome_write_content(slot,(char *)bytes,count))
 	      {
 		slot->mdpResponsesOutstanding--;
@@ -1505,14 +1443,6 @@
 	  }
 	  RETURN(0);
 	}
-<<<<<<< HEAD
-      else 
-	if (0)
-	  DEBUGF("Doesn't match this slot = 0x%p, because BIDs don't match: %s* vs %s",
-		 alloca_tohex(bidprefix,16),
-		 alloca_tohex_bid(rhizome_fetch_queues[i].active.bid));
-=======
->>>>>>> 7e59df86
     }
   }  
 
