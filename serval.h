/* 
Serval Distributed Numbering Architecture (DNA)
Copyright (C) 2010 Paul Gardner-Stephen 

This program is free software; you can redistribute it and/or
modify it under the terms of the GNU General Public License
as published by the Free Software Foundation; either version 2
of the License, or (at your option) any later version.

This program is distributed in the hope that it will be useful,
but WITHOUT ANY WARRANTY; without even the implied warranty of
MERCHANTABILITY or FITNESS FOR A PARTICULAR PURPOSE.  See the
GNU General Public License for more details.

You should have received a copy of the GNU General Public License
along with this program; if not, write to the Free Software
Foundation, Inc., 51 Franklin Street, Fifth Floor, Boston, MA  02110-1301, USA.
*/

// #define MALLOC_PARANOIA

#include <stdio.h>
#include <errno.h>
#include <stdlib.h>
#include <stdarg.h>
#ifdef HAVE_STRINGS_H
#include <strings.h>
#endif
#include <string.h>
#include <signal.h>
#include <sys/types.h>

#ifdef WIN32
#include "win32/win32.h"
#else
#include <unistd.h>
#ifdef HAVE_SYS_SOCKET_H
#include <sys/socket.h>
#endif
#ifdef HAVE_NET_ROUTE_H
     #include <net/route.h>
#endif
#ifdef HAVE_LINUX_IF_H
#include <linux/if.h>
#else
#ifdef HAVE_NET_IF_H
#include <net/if.h>
#endif
#endif
#ifdef HAVE_NETINET_IN_H
#include <netinet/in.h>
#endif
#ifdef HAVE_LINUX_NETLINK_H
#include <linux/netlink.h>
#endif
#ifdef HAVE_LINUX_RTNETLINK_H
#include <linux/rtnetlink.h>
#endif
#ifdef HAVE_IFADDRS_H
#include <ifaddrs.h>
#endif

#ifdef HAVE_SYS_UCRED_H
#include <sys/ucred.h>
#endif
#endif

#if !defined(FORASTERISK) && !defined(s_addr)
#ifdef HAVE_ARPA_INET_H
#include <arpa/inet.h>
#else
typedef unsigned int in_addr_t;
struct in_addr {
   in_addr_t s_addr;
};
#endif
#endif

#ifdef HAVE_SYS_SOCKET_H
#include <sys/socket.h>
#endif
#ifdef HAVE_SYS_MMAN_H
#include <sys/mman.h>
#endif
#ifdef HAVE_SYS_TIME_H
#include <sys/time.h>
#endif
#ifdef HAVE_POLL_H
#include <poll.h>
#endif
#ifdef HAVE_NETDB_H
#include <netdb.h>
#endif
#ifdef HAVE_CTYPE_H
#include <ctype.h>
#endif

#ifndef WIN32
#include <sys/ioctl.h>
#include <sys/un.h>
#endif

#include <fcntl.h>
//FIXME #include <getopt.h>
#include <ctype.h>
#include <sys/stat.h>

#ifdef ANDROID
#define DEFAULT_INSTANCE_PATH "/data/data/org.servalproject/var/serval-node"
#else
#define DEFAULT_INSTANCE_PATH "/var/serval-node"
#endif

/* bzero(3) is deprecated in favour of memset(3). */
#define bzero(addr,len) memset((addr), 0, (len))

/* UDP Port numbers for various Serval services.
 The overlay mesh works over DNA */
#define PORT_DNA 4110

/* OpenWRT libc doesn't have bcopy, but has memmove */
#define bcopy(A,B,C) memmove(B,A,C)

#define BATCH 1
#define NONBATCH 0

#define REQ_SERIAL 0
#define REQ_PARALLEL -1
#define REQ_FIRSTREPLY -2
#define REQ_REPLY -101


#define SET_NOREPLACE 1
#define SET_REPLACE 2
#define SET_NOCREATE 3
#define SET_FRAGMENT 0x80

#define WITHDATA 1
#define WITHOUTDATA 0

/* Limit packet payloads to minimise packet loss of big packets in mesh networks */
#define MAX_DATA_BYTES 256

<<<<<<< HEAD
=======

extern int debug;
>>>>>>> 132d3a6f
extern int dnatimeout;
extern int hlr_size;
extern unsigned char *hlr;

double simulatedBER;

extern int serverMode;
extern int servalShutdown;

extern int returnMultiVars;

extern char *gatewayspec;

int rhizome_enabled();
const char *rhizome_datastore_path();

extern struct in_addr client_addr;
extern int client_port;

#define MAX_PEERS 1024
extern int peer_count;
extern struct in_addr peers[MAX_PEERS];

struct mphlr_variable {
  unsigned char id;
  char *name;
  char *desc;
};

extern char *outputtemplate;
extern char *instrumentation_file;
extern char *batman_socket;
extern char *batman_peerfile;


typedef struct keypair {
  int type;
  unsigned char *private_key;
  int private_key_len;
  unsigned char *public_key;
  int public_key_len;
} keypair;

/* Contains just the list of private:public key pairs and types,
   the pin used to extract them, and the slot in the keyring file
   (so that it can be replaced/rewritten as required). */
#define PKR_MAX_KEYPAIRS 64
#define PKR_SALT_BYTES 32
#define PKR_MAC_BYTES 64
typedef struct keyring_identity {  
  char *PKRPin;
  unsigned int slot;
  int keypair_count;
  keypair *keypairs[PKR_MAX_KEYPAIRS];
} keyring_identity;

/* 64K identities, can easily be increased should the need arise,
   but keep it low-ish for now so that the 64K pointers don't eat too
   much ram on a small device.  Should probably think about having
   small and large device settings for some of these things */
#define KEYRING_MAX_IDENTITIES 65536
typedef struct keyring_context {
  char *KeyRingPin;
  unsigned char *KeyRingSalt;
  int KeyRingSaltLen;

  int identity_count;
  keyring_identity *identities[KEYRING_MAX_IDENTITIES];
} keyring_context;

#define KEYRING_PAGE_SIZE 4096LL
#define KEYRING_BAM_BYTES 2048LL
#define KEYRING_BAM_BITS (KEYRING_BAM_BYTES<<3)
#define KEYRING_SLAB_SIZE (KEYRING_PAGE_SIZE*KEYRING_BAM_BITS)
typedef struct keyring_bam {
  off_t file_offset;
  unsigned char bitmap[KEYRING_BAM_BYTES];
  struct keyring_bam *next;
} keyring_bam;

#define KEYRING_MAX_CONTEXTS 256
typedef struct keyring_file {
  int context_count;
  keyring_bam *bam;
  keyring_context *contexts[KEYRING_MAX_CONTEXTS];
  FILE *file;
  off_t file_size;
} keyring_file;

void keyring_free(keyring_file *k);
void keyring_free_context(keyring_context *c);
void keyring_free_identity(keyring_identity *id);
void keyring_free_keypair(keypair *kp);
int keyring_identity_mac(keyring_context *c,keyring_identity *id,
			 unsigned char *pkrsalt,unsigned char *mac);
#define KEYTYPE_CRYPTOBOX 0x01
#define KEYTYPE_CRYPTOSIGN 0x02
#define KEYTYPE_RHIZOME 0x03
/* DIDs aren't really keys, but the keyring is a real handy place to keep them,
   and keep them private if people so desire */
#define KEYTYPE_DID 0x04

/* handle to keyring file for use in running instance */
extern keyring_file *keyring;

/* Public calls to keyring management */
keyring_file *keyring_open(char *file);
keyring_file *keyring_open_with_pins(const char *pinlist);
int keyring_enter_pin(keyring_file *k, const char *pin);
int keyring_enter_pins(keyring_file *k, const char *pinlist);
int keyring_set_did(keyring_identity *id,char *did,char *name);
int keyring_sanitise_position(const keyring_file *k,int *cn,int *in,int *kp);
int keyring_next_keytype(const keyring_file *k, int *cn, int *in, int *kp, int keytype);
int keyring_next_identity(const keyring_file *k,int *cn,int *in,int *kp);
int keyring_identity_find_keytype(const keyring_file *k, int cn, int in, int keytype);
int keyring_find_did(const keyring_file *k,int *cn,int *in,int *kp,char *did);
int keyring_find_sid(const keyring_file *k,int *cn,int *in,int *kp, const unsigned char *sid);
unsigned char *keyring_find_sas_private(keyring_file *k,unsigned char *sid,
					unsigned char **sas_public);
unsigned char *keyring_find_sas_public(keyring_file *k,unsigned char *sid);

int keyring_commit(keyring_file *k);
keyring_identity *keyring_create_identity(keyring_file *k,keyring_context *c,
					  char *pin);
int keyring_seed(keyring_file *k);

/* Packet format:

   16 bit - Magic value 0x4110
   16 bit - Version number (0001 initially)
   16 bit - Payload length
   16 bit - Cipher method (0000 = clear text)
   
   Ciphered payload follows:
   (needs to have no predictable data to protect against known plain-text attacks)
   
   64bit transaction id (random)
   8bit - payload rotation (random, to help protect encryption from cribs)

   Remainder of payload, after correcting for rotation:
   
   33byte did|subscriber id
   16byte salt
   16byte hash of PIN+salt
   
   Remainder of packet is interpretted as a series of operations

   8 bit operation: 
   00 = get, 01 = set, 02 = delete, 03 = update,
   80 = decline, 81 = okay (+optional result),
   f0 = xfer HLR record
   fe = random padding follows (to help protect cryptography from cribs)
   ff = end of transaction
   
   get - 8 bit variable value

*/
#define SID_SIZE 32 
#define DID_MAXSIZE 32
#define SIDDIDFIELD_LEN (SID_SIZE+1)
#define PINFIELD_LEN 32
#define HEADERFIELDS_LEN (2+2+2+2+8+1)
#define OFS_TRANSIDFIELD (2+2+2+2)
#define TRANSID_SIZE 8
#define OFS_ROTATIONFIELD (OFS_TRANSIDFIELD+TRANSID_SIZE)
#define OFS_SIDDIDFIELD HEADERFIELDS_LEN
#define OFS_PINFIELD (OFS_SIDDIDFIELD+SIDDIDFIELD_LEN)
#define OFS_PAYLOAD (OFS_PINFIELD+16+16)

#define SID_STRLEN (SID_SIZE*2)

struct response {
  int code;
  unsigned char sid[SID_SIZE];
  struct in_addr sender;
  int recvttl;
  unsigned char *response;
  int response_len;
  int var_id;
  int var_instance;
  int value_len;
  int value_offset;
  int value_bytes;
  struct response *next,*prev;

  /* who sent it? */
  unsigned short peer_id;
  /* have we checked it to see if it allows us to stop requesting? */
  unsigned char checked;
};

struct response_set {
  struct response *responses;
  struct response *last_response;
  int response_count;

  /* Bit mask of peers who have replied */
  unsigned char *reply_bitmask;
};

/* Array of variables that can be placed in an MPHLR */
#define VAR_EOR 0x00
#define VAR_CREATETIME 0x01
#define VAR_CREATOR 0x02
#define VAR_REVISION 0x03
#define VAR_REVISOR 0x04
#define VAR_PIN 0x05
#define VAR_VOICESIG 0x08
#define VAR_HLRMASTER 0x0f
#define VAR_NAME 0x10
#define VAR_DIDS 0x80
#define VAR_LOCATIONS 0x81
#define VAR_IEMIS 0x82
#define VAR_TEMIS 0x83
#define VAR_CALLS_IN 0x90
#define VAR_CALLS_MISSED 0x91
#define VAR_CALLS_OUT 0x92
#define VAR_SMESSAGES 0xa0
#define VAR_DID2SUBSCRIBER 0xb0
#define VAR_HLRBACKUPS 0xf0
#define VAR_NOTE 0xff
extern struct mphlr_variable vars[];

#define ACTION_GET 0x00
#define ACTION_SET 0x01
#define ACTION_DEL 0x02
#define ACTION_INSERT 0x03
#define ACTION_DIGITALTELEGRAM 0x04
#define ACTION_CREATEHLR 0x0f

#define ACTION_STATS 0x40

#define ACTION_DONE 0x7e
#define ACTION_ERROR 0x7f

#define ACTION_DECLINED 0x80
#define ACTION_OKAY 0x81
#define ACTION_DATA 0x82
#define ACTION_WROTE 0x83

#define ACTION_XFER 0xf0
#define ACTION_RECVTTL 0xfd
#define ACTION_PAD 0xfe
#define ACTION_EOT 0xff

/* Make sure we have space to put bytes of the packet as we go along */
#define CHECK_PACKET_LEN(B) {if (((*packet_len)+(B))>=packet_maxlen) { return WHY("Packet composition ran out of space."); } }

extern int sock;

<<<<<<< HEAD
const char *confValueGet(const char *var, const char *defaultValue);
int confValueGetBoolean(const char *var, int defaultValue);
int64_t confValueGetInt64(const char *var, int64_t defaultValue);
int64_t confValueGetInt64Range(const char *var, int64_t defaultValue, int64_t rangemin, int64_t rangemax);
void confSetDebugFlags();
int confParseBoolean(const char *text, const char *option_name);

int recvwithttl(int sock,unsigned char *buffer,int bufferlen,int *ttl,
		struct sockaddr *recvaddr,unsigned int *recvaddrlen);

int is_xsubstring(const char *text, int len);
int is_xstring(const char *text, int len);
char *tohex(char *dstHex, const unsigned char *srcBinary, size_t bytes);
size_t fromhex(unsigned char *dstBinary, const char *srcHex, size_t bytes);
int fromhexstr(unsigned char *dstBinary, const char *srcHex, size_t bytes);
int hexvalue(char c);
char *str_toupper_inplace(char *s);

int validateSid(const char *sid);
int stowSid(unsigned char *packet, int ofs, const char *sid);
int stowDid(unsigned char *packet,int *ofs,char *did);
int isFieldZeroP(unsigned char *packet,int start,int count);
void srandomdev();
int respondSimple(keyring_identity *id,
		  int action,unsigned char *action_text,int action_len,
		  unsigned char *transaction_id,int recvttl,
		  struct sockaddr *recvaddr,int cryptoFlags);
long long gettime_ms();
int server_pid();
void server_save_argv(int argc, const char *const *argv);
int server(char *backing_file);
void server_shutdown_check();
int server_create_stopfile();
int server_remove_stopfile();
int server_check_stopfile();
void serverCleanUp();
int isTransactionInCache(unsigned char *transaction_id);
void insertTransactionInCache(unsigned char *transaction_id);

int packetOk(int interface,unsigned char *packet,int len,
	     unsigned char *transaction_id, int recvttl,
	     struct sockaddr *recvaddr,int recvaddrlen,int parseP);
int process_packet(unsigned char *packet,int len,
		   int recvttl,struct sockaddr *sender,int sender_len);
int packetMakeHeader(unsigned char *packet,int packet_maxlen,int *packet_len,unsigned char *transaction_id,int cryptoflags);
int packetSetDid(unsigned char *packet,int packet_maxlen,int *packet_len,char *did);
int packetSetSidFromId(unsigned char *packet,int packet_maxlen,int *packet_len,
		       keyring_identity *id);
int packetFinalise(unsigned char *packet,int packet_maxlen,int recvttl,
		   int *packet_len,int cryptoflags);
int packetAddHLRCreateRequest(unsigned char *packet,int packet_maxlen,int *packet_len);
int extractResponses(struct in_addr sender,unsigned char *buffer,int len,struct response_set *responses);
int packetAddVariableRequest(unsigned char *packet,int packet_maxlen,int *packet_len,
                             char *item,int instance,int start_offset,int max_offset);
int packetGetID(unsigned char *packet,int len,char *did,char *sid);
int getPeerList();
int sendToPeers(unsigned char *packet,int packet_len,int method,int peerId,struct response_set *responses);
int getReplyPackets(int method,int peer,int batchP,struct response_set *responses,
		    unsigned char *transaction_id,struct sockaddr *recvaddr,int timeout);
int clearResponse(struct response **response);
int packageVariableSegment(unsigned char *data,int *dlen,
			   struct response *h,
			   int offset,int buffer_size);
int packetDecipher(unsigned char *packet,int len,int cipher);
int safeZeroField(unsigned char *packet,int start,int count);
int unpackageVariableSegment(unsigned char *data,int dlen,int flags,struct response *r);
int extractSid(unsigned char *packet,int *ofs,char *sid);
int hlrSetVariable(unsigned char *hlr,int hofs,int varid,int varinstance,
		   unsigned char *value,int len);
int extractDid(unsigned char *packet,int *ofs,char *did);
char *hlrSid(unsigned char *hlr, int ofs, char *sid);
int packetAddVariableWrite(unsigned char *packet,int packet_maxlen,int *packet_len,
			   int itemId,int instance,unsigned char *value,int start_offset,int value_len,int flags);
int processRequest(unsigned char *packet,int len,struct sockaddr *sender,int sender_len,
		   unsigned char *transaction_id,int recvttl,char *did,char *sid);

int extractRequest(unsigned char *packet,int *packet_ofs,int packet_len,
		   int *itemId,int *instance,unsigned char *value,
		   int *start_offset,int *max_offset,int *flags);
int hlrGetVariable(unsigned char *hlr,int hofs,int varid,int varinstance,
		   unsigned char *value,int *len);
int dumpResponses(struct response_set *responses);
int eraseLastResponse(struct response_set *responses);
int dropPacketP(int packet_len);
int clearResponses(struct response_set *responses);
int responseFromPeerP(struct response_set *responses,int peerId);
int responseFromPeer(struct response_set *responses,int peerId);
int additionalPeer(char *peer);
int readRoutingTable(struct in_addr peers[],int *peer_count,int peer_max);
int readBatmanPeerFile(char *file_path,struct in_addr peers[],int *peer_count,int peer_max);
int getBatmanPeerList(char *socket_path,struct in_addr peers[],int *peer_count,int peer_max);
int hlrDump(unsigned char *hlr,int hofs);
int fixResponses(struct response_set *responses);
int importHlr(char *textfile);
int exportHlr(unsigned char *hlr,char *text);
int openHlrFile(char *backing_file,int size);
int runCommand(char *cmd);
int asteriskObtainGateway(char *requestor_sid,char *did,char *uri_out);
int packetOkDNA(unsigned char *packet,int len,unsigned char *transaction_id,
		int recvttl,struct sockaddr *recvaddr,int recvaddrlen,int parseP);
int packetOkOverlay(int interface,unsigned char *packet,int len,
		    unsigned char *transaction_id,int recvttl,
		    struct sockaddr *recvaddr,int recvaddrlen,int parseP);
int prepareGateway(char *gatewayspec);
int packetSendRequest(int method,unsigned char *packet,int packet_len,int batchP,
		      unsigned char *transaction_id,struct sockaddr *recvaddr,
		      struct response_set *responses);
int readArpTable(struct in_addr peers[],int *peer_count,int peer_max);

=======
>>>>>>> 132d3a6f
#define OVERLAY_MAX_INTERFACES 16

typedef struct overlay_address_table {
  unsigned char epoch;
  char sids[256][SID_SIZE];
  /* 0x00 = not set, which thus limits us to using only 255 (0x01-0xff) of the indexes for
   storing addresses.
   By spending an extra 256 bytes we reduce, but not eliminate the problem of collisions.
   Will think about a complete solution later.
   */
  unsigned char byfirstbyte[256][2];
  /* next free entry in sid[] */
  unsigned char next_free;
} overlay_address_table;

typedef struct sid {
  unsigned char b[SID_SIZE];
} sid;

typedef struct overlay_address_cache {
  int size;
  int shift; /* Used to calculat lookup function, which is (b[0].b[1].b[2]>>shift) */
  sid *sids; /* one entry per bucket, to keep things simple. */
  /* XXX Should have a means of changing the hash function so that naughty people can't try
   to force our cache to flush with duplicate addresses? 
   But we must use only the first 24 bits of the address due to abbreviation policies, 
   so our options are limited.
   For now the hash will be the first k bits.
   */
} overlay_address_cache;

extern sid overlay_abbreviate_current_sender;

typedef struct overlay_frame {
  struct overlay_frame *prev;
  struct overlay_frame *next;
  
  unsigned int type;
  unsigned int modifiers;
  
  unsigned char ttl;
  unsigned char dequeue;
  
  /* Mark which interfaces the frame has been sent on,
   so that we can ensure that broadcast frames get sent
   exactly once on each interface */
  int isBroadcast;
  unsigned char broadcast_sent_via[OVERLAY_MAX_INTERFACES];
  
  unsigned char nexthop[32];
  int nexthop_address_status;
  int nexthop_interface; /* which interface the next hop should be attempted on */
  
  unsigned char destination[32];
  int destination_address_status;
  
  unsigned char source[32];
  int source_address_status;
  
  /* IPv4 node frame was received from (if applicable) */
  struct sockaddr *recvaddr;
  
  /* Frame content from destination address onwards */
  int bytecount;
  unsigned char *bytes;
  
  /* Actual payload */
  struct overlay_buffer *payload;
  
  int rfs; /* remainder of frame size */
  
  long long enqueued_at;
  
} overlay_frame;


#define CRYPT_CIPHERED 1
#define CRYPT_SIGNED 2
#define CRYPT_PUBLIC 4

struct call_stats{
  long long enter_time;
  long long child_time;
  struct call_stats *prev;
};

struct profile_total {
  struct profile_total *_next;
  int _initialised;
  const char *name;
  long long max_time;
  long long total_time;
  int calls;
};

struct sched_ent;

typedef void (*ALARM_FUNCP) (struct sched_ent *alarm);

struct sched_ent{
  struct sched_ent *_next;
  struct sched_ent *_prev;
  
  ALARM_FUNCP function;
  void *context;
  struct pollfd poll;
  long long alarm;
  struct profile_total *stats;
  int _poll_index;
};


extern int overlayMode;
#define OVERLAY_INTERFACE_UNKNOWN 0
#define OVERLAY_INTERFACE_ETHERNET 1
#define OVERLAY_INTERFACE_WIFI 2
#define OVERLAY_INTERFACE_PACKETRADIO 3

typedef struct overlay_interface {
  struct sched_ent alarm;
  char name[80];
  int offset;
  int fileP;
  int bits_per_second;
  int port;
  int type;
  /* Number of milli-seconds per tick for this interface, which is basically related to the     
   the typical TX range divided by the maximum expected speed of nodes in the network.
   This means that short-range communications has a higher bandwidth requirement than
   long-range communications because the tick interval has to be shorter to still allow
   fast-convergence time to allow for mobility.
   
   For wifi (nominal range 100m) it is usually 500ms.
   For ~100K ISM915MHz (nominal range 1000m) it will probably be about 5000ms.
   For ~10K ISM915MHz (nominal range ~3000m) it will probably be about 15000ms.
   These figures will be refined over time, and we will allow people to set them per-interface.
   */
  int tick_ms; /* milliseconds per tick */
  
  /* The time of the last tick on this interface in milli seconds */
  long long last_tick_ms;
  /* How many times have we abbreviated our address since we last announced it in full? */
  int ticks_since_sent_full_address;
  
  /* sequence number of last packet sent on this interface.
   Used to allow NACKs that can request retransmission of recent packets.
   */
  int sequence_number;
  /* XXX need recent packet buffers to support the above */
  
  /* Broadcast address and netmask, if known
   We really only case about distinct broadcast addresses on interfaces.
   Also simplifies aliases on interfaces. */
  struct sockaddr_in broadcast_address;
  
  /* Not necessarily the real MTU, but the largest frame size we are willing to TX on this interface.
   For radio links the actual maximum and the maximum that is likely to be delivered reliably are
   potentially two quite different values. */
  int mtu;
  
  /* If the interface still exists on the local machine.
   If not, it we keep track of it for a few seconds before purging it, incase of flapping, e.g.,
   due to DHCP renewal */
  int observed;  
} overlay_interface;

/* Maximum interface count is rather arbitrary.
 Memory consumption is O(n) with respect to this parameter, so let's not make it too big for now.
 */
extern overlay_interface overlay_interfaces[OVERLAY_MAX_INTERFACES];
extern int overlay_last_interface_number; // used to remember where a packet came from
extern unsigned int overlay_sequence_number;

/*
 For each peer we need to keep track of the routes that we know to reach it.
 
 We want to use static sized data structures as much as we can to keep things efficient by
 allowing computed memory address lookups instead of following linked lists and other 
 non-deterministic means.
 
 The tricky part of doing all this is that each interface may have a different maximum number
 of peers based on the bandwidth of the link, as we do not want mesh traffic to consume all
 available bandwidth.  In particular, we need to reserve at least enough bandwidth for one
 call.
 
 Related to this, if we are in a mesh larger than the per-interface limit allows, then we need to
 only track the highest-scoring peers.  This sounds simple, but how to we tell when to replace a
 low-scoring peer with another one which has a better reachability score, if we are not tracking 
 the reachability score of that node?
 
 The answer to this is that we track as many nodes as we can, but only announce the highest
 scoring nodes on each interface as bandwidth allows.
 
 This also keeps our memory usage fixed.
 
 XXX - At present we are setting OVERLAY_MAX_PEERS at compile time.
 With a bit of work we can change this to be a run-time option.
 
 Memory consumption of OVERLAY_MAX_PEERS=n is O(n^2).
 XXX We could and should improve this down the track by only monitoring the top k routes, and replacing the worst route
 option when a better one comes along.  This would get the memory usage down to O(n).
 
 */
#define OVERLAY_MAX_PEERS 500

typedef struct overlay_peer {
  unsigned char address[SIDDIDFIELD_LEN];
  
  /* Scores and score update times for reaching this node via various interfaces */
  int known_routes[OVERLAY_MAX_INTERFACES];
  unsigned short scores[OVERLAY_MAX_INTERFACES][OVERLAY_MAX_PEERS];
  
  /* last_regeneration is the time that this peer was created/replaced with another peer.
   lastupdate[] indicates the time that another peer's reachability report
   caused us to update our score to reach via that peer.
   If lastupdate[x][y] is older than last_regeneration[y], then we must
   ignore the entry, because the lastupdate[x][y] entry references a previous
   generation of that peer, i.e., not to the peer we think it does.
   
   This slight convolution allows us to replace peers without having to touch the
   records of every other peer in our list.
   */
  int last_regeneration;
  unsigned int lastupdate[OVERLAY_MAX_INTERFACES][OVERLAY_MAX_PEERS];
} overlay_peer;

extern overlay_peer overlay_peers[OVERLAY_MAX_PEERS];

typedef struct overlay_buffer {
  unsigned char *bytes;
  int length;
  int allocSize;
  int checkpointLength;
  int sizeLimit;
  int var_length_offset;
  int var_length_bytes;
} overlay_buffer;

int ob_unlimitsize(overlay_buffer *b);


typedef struct overlay_txqueue {
  struct overlay_frame *first;
  struct overlay_frame *last;
  int length; /* # frames in queue */
  int maxLength; /* max # frames in queue before we consider ourselves congested */
  
  /* Latency target in ms for this traffic class.
   Frames older than the latency target will get dropped. */
  int latencyTarget;
  
  /* XXX Need to initialise these:
   Real-time queue for voice (<200ms ?)
   Real-time queue for video (<200ms ?) (lower priority than voice)
   Ordinary service queue (<3 sec ?)
   Rhizome opportunistic queue (infinity)
   
   (Mesh management doesn't need a queue, as each overlay packet is tagged with some mesh management information)
   */
} overlay_txqueue;


#define OQ_ISOCHRONOUS_VOICE 0
#define OQ_MESH_MANAGEMENT 1
#define OQ_ISOCHRONOUS_VIDEO 2
#define OQ_ORDINARY 3
#define OQ_OPPORTUNISTIC 4
#define OQ_MAX 5
extern overlay_txqueue overlay_tx[OQ_MAX];

#define LOG_LEVEL_SILENT    (-1)
#define LOG_LEVEL_DEBUG     (0)
#define LOG_LEVEL_INFO      (1)
#define LOG_LEVEL_WARN      (2)
#define LOG_LEVEL_ERROR     (3)
#define LOG_LEVEL_FATAL     (4)

<<<<<<< HEAD
extern unsigned int debug;
FILE *open_logging();
void close_logging();
=======

const char *confValueGet(const char *var, const char *defaultValue);
int confValueGetBoolean(const char *var, int defaultValue);
void confSetDebugFlags();
int confParseBoolean(const char *text, const char *option_name);

int recvwithttl(int sock,unsigned char *buffer,int bufferlen,int *ttl,
		struct sockaddr *recvaddr,unsigned int *recvaddrlen);

int is_xsubstring(const char *text, int len);
int is_xstring(const char *text, int len);
char *tohex(char *dstHex, const unsigned char *srcBinary, size_t bytes);
size_t fromhex(unsigned char *dstBinary, const char *srcHex, size_t bytes);
int fromhexstr(unsigned char *dstBinary, const char *srcHex, size_t bytes);
int hexvalue(char c);
char *str_toupper_inplace(char *s);

int validateSid(const char *sid);
int stowSid(unsigned char *packet, int ofs, const char *sid);
int stowDid(unsigned char *packet,int *ofs,char *did);
int isFieldZeroP(unsigned char *packet,int start,int count);
void srandomdev();
int respondSimple(keyring_identity *id,
		  int action,unsigned char *action_text,int action_len,
		  unsigned char *transaction_id,int recvttl,
		  struct sockaddr *recvaddr,int cryptoFlags);
long long gettime_ms();
int server_pid();
void server_save_argv(int argc, const char *const *argv);
int server(char *backing_file);
int server_create_stopfile();
int server_remove_stopfile();
int server_check_stopfile();
void serverCleanUp();
int isTransactionInCache(unsigned char *transaction_id);
void insertTransactionInCache(unsigned char *transaction_id);

int packetOk(struct overlay_interface *interface,unsigned char *packet,int len,
	     unsigned char *transaction_id, int recvttl,
	     struct sockaddr *recvaddr,int recvaddrlen,int parseP);
int process_packet(unsigned char *packet,int len,
		   int recvttl,struct sockaddr *sender,int sender_len);
int packetMakeHeader(unsigned char *packet,int packet_maxlen,int *packet_len,unsigned char *transaction_id,int cryptoflags);
int packetSetDid(unsigned char *packet,int packet_maxlen,int *packet_len,char *did);
int packetSetSidFromId(unsigned char *packet,int packet_maxlen,int *packet_len,
		       keyring_identity *id);
int packetFinalise(unsigned char *packet,int packet_maxlen,int recvttl,
		   int *packet_len,int cryptoflags);
int packetAddHLRCreateRequest(unsigned char *packet,int packet_maxlen,int *packet_len);
int extractResponses(struct in_addr sender,unsigned char *buffer,int len,struct response_set *responses);
int packetAddVariableRequest(unsigned char *packet,int packet_maxlen,int *packet_len,
                             char *item,int instance,int start_offset,int max_offset);
int packetGetID(unsigned char *packet,int len,char *did,char *sid);
int getPeerList();
int sendToPeers(unsigned char *packet,int packet_len,int method,int peerId,struct response_set *responses);
int getReplyPackets(int method,int peer,int batchP,struct response_set *responses,
		    unsigned char *transaction_id,struct sockaddr *recvaddr,int timeout);
int clearResponse(struct response **response);
int packageVariableSegment(unsigned char *data,int *dlen,
			   struct response *h,
			   int offset,int buffer_size);
int packetDecipher(unsigned char *packet,int len,int cipher);
int safeZeroField(unsigned char *packet,int start,int count);
int unpackageVariableSegment(unsigned char *data,int dlen,int flags,struct response *r);
int extractSid(unsigned char *packet,int *ofs,char *sid);
int hlrSetVariable(unsigned char *hlr,int hofs,int varid,int varinstance,
		   unsigned char *value,int len);
int extractDid(unsigned char *packet,int *ofs,char *did);
char *hlrSid(unsigned char *hlr, int ofs, char *sid);
int packetAddVariableWrite(unsigned char *packet,int packet_maxlen,int *packet_len,
			   int itemId,int instance,unsigned char *value,int start_offset,int value_len,int flags);
int processRequest(unsigned char *packet,int len,struct sockaddr *sender,int sender_len,
		   unsigned char *transaction_id,int recvttl,char *did,char *sid);

int extractRequest(unsigned char *packet,int *packet_ofs,int packet_len,
		   int *itemId,int *instance,unsigned char *value,
		   int *start_offset,int *max_offset,int *flags);
int hlrGetVariable(unsigned char *hlr,int hofs,int varid,int varinstance,
		   unsigned char *value,int *len);
int dumpResponses(struct response_set *responses);
int eraseLastResponse(struct response_set *responses);
int dropPacketP(int packet_len);
int clearResponses(struct response_set *responses);
int responseFromPeerP(struct response_set *responses,int peerId);
int responseFromPeer(struct response_set *responses,int peerId);
int additionalPeer(char *peer);
int readRoutingTable(struct in_addr peers[],int *peer_count,int peer_max);
int readBatmanPeerFile(char *file_path,struct in_addr peers[],int *peer_count,int peer_max);
int getBatmanPeerList(char *socket_path,struct in_addr peers[],int *peer_count,int peer_max);
int hlrDump(unsigned char *hlr,int hofs);
int fixResponses(struct response_set *responses);
int importHlr(char *textfile);
int exportHlr(unsigned char *hlr,char *text);
int openHlrFile(char *backing_file,int size);
int runCommand(char *cmd);
int asteriskObtainGateway(char *requestor_sid,char *did,char *uri_out);
int packetOkDNA(unsigned char *packet,int len,unsigned char *transaction_id,
		int recvttl,struct sockaddr *recvaddr,int recvaddrlen,int parseP);
int packetOkOverlay(struct overlay_interface *interface,unsigned char *packet,int len,
		    unsigned char *transaction_id,int recvttl,
		    struct sockaddr *recvaddr,int recvaddrlen,int parseP);
int prepareGateway(char *gatewayspec);
int packetSendRequest(int method,unsigned char *packet,int packet_len,int batchP,
		      unsigned char *transaction_id,struct sockaddr *recvaddr,
		      struct response_set *responses);
int readArpTable(struct in_addr peers[],int *peer_count,int peer_max);

int overlay_frame_process(struct overlay_interface *interface,overlay_frame *f);
int overlay_frame_resolve_addresses(overlay_frame *f);

int start_logging();
>>>>>>> 132d3a6f
void logMessage(int level, const char *file, unsigned int line, const char *function, const char *fmt, ...);
void vlogMessage(int level, const char *file, unsigned int line, const char *function, const char *fmt, va_list);
unsigned int debugFlagMask(const char *flagname);
char *catv(const char *data, char *buf, size_t len);
int dump(char *name,unsigned char *addr,int len);

#define alloca_tohex(buf,len)   tohex((char *)alloca((len)*2+1), (buf), (len))
#define alloca_tohex_sid(sid)   alloca_tohex((sid), SID_SIZE)

const char *trimbuildpath(const char *s);

#define LOGF(L,F,...)       (logMessage(L, __FILE__, __LINE__, __FUNCTION__, F, ##__VA_ARGS__))

#define FATALF(F,...)       do { LOGF(LOG_LEVEL_FATAL, F, ##__VA_ARGS__); exit(-1); } while (1)
#define FATAL(X)            FATALF("%s", (X))
#define FATAL_perror(X)     FATALF("%s: %s [errno=%d]", (X), strerror(errno), errno)

#define WHYF(F,...)         (LOGF(LOG_LEVEL_ERROR, F, ##__VA_ARGS__), -1)
#define WHY(X)              WHYF("%s", (X))
#define WHYNULL(X)          (LOGF(LOG_LEVEL_ERROR, "%s", X), NULL)
#define WHY_perror(X)       WHYF("%s: %s [errno=%d]", (X), strerror(errno), errno)

#define WARNF(F,...)        LOGF(LOG_LEVEL_WARN, F, ##__VA_ARGS__)
#define WARN(X)             WARNF("%s", (X))
#define WARN_perror(X)      WARNF("%s: %s [errno=%d]", (X), strerror(errno), errno)

#define INFOF(F,...)        LOGF(LOG_LEVEL_INFO, F, ##__VA_ARGS__)
#define INFO(X)             INFOF("%s", (X))

#define DEBUGF(F,...)       LOGF(LOG_LEVEL_DEBUG, F, ##__VA_ARGS__)
#define DEBUG(X)            DEBUGF("%s", (X))
#define DEBUG_perror(X)     DEBUGF("%s: %s [errno=%d]", (X), strerror(errno), errno)
#define D DEBUG("D")

overlay_buffer *ob_new(int size);
int ob_free(overlay_buffer *b);
int ob_checkpoint(overlay_buffer *b);
int ob_rewind(overlay_buffer *b);
int ob_limitsize(overlay_buffer *b,int bytes);
int ob_unlimitsize(overlay_buffer *b);
int ob_makespace(overlay_buffer *b,int bytes);
int ob_append_byte(overlay_buffer *b,unsigned char byte);
int ob_append_bytes(overlay_buffer *b,unsigned char *bytes,int count);
unsigned char *ob_append_space(overlay_buffer *b,int count);
int ob_append_short(overlay_buffer *b,unsigned short v);
int ob_append_int(overlay_buffer *b,unsigned int v);
int ob_patch_rfs(overlay_buffer *b,int l);
int ob_indel_space(overlay_buffer *b,int offset,int shift);
int ob_append_rfs(overlay_buffer *b,int l);

int op_free(overlay_frame *p);
overlay_frame *op_dup(overlay_frame *f);

long long parse_quantity(char *q);

int overlay_interface_init(char *name,struct sockaddr_in src_addr,struct sockaddr_in broadcast,
			   int speed_in_bits,int port,int type);
int overlay_interface_init_socket(int i,struct sockaddr_in src_addr,struct sockaddr_in broadcast);
long long overlay_time_until_next_tick();
int overlay_rx_messages();

int overlay_add_selfannouncement();
int overlay_frame_package_fmt1(overlay_frame *p,overlay_buffer *b);
int overlay_interface_args(const char *arg);
int overlay_get_nexthop(unsigned char *d,unsigned char *nexthop,int *nexthoplen,
			int *interface);
int overlay_sendto(struct sockaddr_in *recipientaddr,unsigned char *bytes,int len);
int overlay_rhizome_add_advertisements(int interface_number,overlay_buffer *e);
int overlay_add_local_identity(unsigned char *s);
int overlay_address_is_local(unsigned char *s);

extern int overlay_interface_count;

#define OVERLAY_MAX_LOCAL_IDENTITIES 256
extern int overlay_local_identity_count;
extern unsigned char *overlay_local_identities[OVERLAY_MAX_LOCAL_IDENTITIES];

/* Overlay mesh packet codes */
#define OF_TYPE_BITS 0xf0
#define OF_TYPE_SELFANNOUNCE 0x10 /* BATMAN style announcement frames */
#define OF_TYPE_SELFANNOUNCE_ACK 0x20 /* BATMAN style "I saw your announcment" frames */
#define OF_TYPE_DATA 0x30 /* Ordinary data frame.
		        Upto MTU bytes of payload.
			32 bit channel/port indicator for each end. 
		        */
#define OF_TYPE_DATA_VOICE 0x40 /* Voice data frame. 
			      Limited to 255 bytes of payload. 
			      1 byte channel/port indicator for each end */
#define OF_TYPE_RHIZOME_ADVERT 0x50 /* Advertisment of file availability via Rhizome */
#define OF_TYPE_PLEASEEXPLAIN 0x60 /* Request for resolution of an abbreviated address */
#define OF_TYPE_NODEANNOUNCE 0x70
#define OF_TYPE_IDENTITYENQUIRY 0x80
#define OF_TYPE_RESERVED_09 0x90
#define OF_TYPE_RESERVED_0a 0xa0
#define OF_TYPE_RESERVED_0b 0xb0
#define OF_TYPE_RESERVED_0c 0xc0
#define OF_TYPE_RESERVED_0d 0xd0
#define OF_TYPE_EXTENDED12 0xe0 /* modifier bits and next byte provide 12 bits extended format
				   (for future expansion, just allows us to skip the frame) */
#define OF_TYPE_EXTENDED20 0xf0 /* modifier bits and next 2 bytes provide 20 bits extended format
				 (for future expansion, just allows us to skip the frame) */
/* Flags used to control the interpretation of the resolved type field */
#define OF_TYPE_FLAG_BITS 0xf0000000
#define OF_TYPE_FLAG_NORMAL 0x0
#define OF_TYPE_FLAG_E12 0x10000000
#define OF_TYPE_FLAG_E20 0x20000000

/* Modifiers that indicate the disposition of the frame */
#define OF_MODIFIER_BITS 0x0f

/* Crypto/security options */
#define OF_CRYPTO_BITS 0x0c
#define OF_CRYPTO_NONE 0x00
#define OF_CRYPTO_CIPHERED 0x04 /* Encrypted frame */
#define OF_CRYPTO_SIGNED 0x08   /* signed frame */
/* The following was previously considered, but is not being implemented at this
   time.
   #define OF_CRYPTO_PARANOID 0x0c Encrypted and digitally signed frame, with final destination address also encrypted. */

/* Data compression */
#define OF_COMPRESS_BITS 0x03
#define OF_COMPRESS_NONE 0x00
#define OF_COMPRESS_GZIP 0x01     /* Frame compressed with gzip */
#define OF_COMPRESS_BZIP2 0x02    /* bzip2 */
#define OF_COMPRESS_RESERVED 0x03 /* Reserved for another compression system */

#define OVERLAY_ADDRESS_CACHE_SIZE 1024
int overlay_abbreviate_address(unsigned char *in,unsigned char *out,int *ofs);
int overlay_abbreviate_append_address(overlay_buffer *b,unsigned char *a);

int overlay_abbreviate_expand_address(unsigned char *in,int *inofs,unsigned char *out,int *ofs);
int overlay_abbreviate_cache_address(unsigned char *sid);
int overlay_abbreviate_cache_lookup(unsigned char *in,unsigned char *out,int *ofs,
				    int prefix_bytes,int index_bytes);
int overlay_abbreviate_remember_index(int index_byte_count,unsigned char *in,unsigned char *index_bytes);
extern int overlay_abbreviate_repeat_policy;
int overlay_abbreviate_set_most_recent_address(unsigned char *in);
int overlay_abbreviate_clear_most_recent_address();

/* Return codes for resolution of abbreviated addressses */
#define OA_UNINITIALISED 0 /* Nothing has been written into the field */
#define OA_RESOLVED 1      /* We expanded the abbreviation successfully */
#define OA_PLEASEEXPLAIN 2 /* We need the sender to explain their abbreviation */
#define OA_UNSUPPORTED 3   /* We cannot expand the abbreviation as we do not understand this code */

/* Codes used to describe abbreviated addresses.
   Values 0x10 - 0xff are the first byte of, and implicit indicators of addresses written in full */
#define OA_CODE_SELF 0x00
#define OA_CODE_INDEX 0x01
#define OA_CODE_02 0x02
#define OA_CODE_PREVIOUS 0x03
#define OA_CODE_04 0x04
#define OA_CODE_PREFIX3 0x05
#define OA_CODE_PREFIX7 0x06
#define OA_CODE_PREFIX11 0x07
#define OA_CODE_FULL_INDEX1 0x08
#define OA_CODE_PREFIX3_INDEX1 0x09
#define OA_CODE_PREFIX7_INDEX1 0x0a
#define OA_CODE_PREFIX11_INDEX1 0x0b
#define OA_CODE_0C 0x0c
#define OA_CODE_PREFIX11_INDEX2 0x0d
#define OA_CODE_FULL_INDEX2 0x0e
/* The TTL field in a frame is used to differentiate between link-local and wide-area broadcasts */
#define OA_CODE_BROADCAST 0x0f

#define RFS_PLUS250 0xfa
#define RFS_PLUS456 0xfb
#define RFS_PLUS762 0xfc
#define RFS_PLUS1018 0xfd
#define RFS_PLUS1274 0xfe
#define RFS_3BYTE 0xff
int rfs_length(int l);
int rfs_encode(int l,unsigned char *b);
int rfs_decode(unsigned char *b,int *offset);

typedef struct overlay_neighbour_observation {
  /* Sequence numbers are handled as ranges because the tick
     rate can vary between interfaces, and we want to be able to
     estimate the reliability of links to nodes that may have
     several available interfaces.
     We don't want sequence numbers to wrap too often, but we
     would also like to support fairly fast ticking interfaces,
     e.g., for gigabit type links. So lets go with 1ms granularity. */
  unsigned int s1;
  unsigned int s2;
  long long time_ms;
  unsigned char sender_interface;
  unsigned char valid;
} overlay_neighbour_observation;

#define OVERLAY_SENDER_PREFIX_LENGTH 12
typedef struct overlay_node_observation {
  unsigned char observed_score; /* serves as validty check also */
  unsigned char corrected_score;
  unsigned char gateways_en_route;
  unsigned char RESERVED; /* for alignment */
  unsigned char interface;
  long long rx_time;
  unsigned char sender_prefix[OVERLAY_SENDER_PREFIX_LENGTH];
} overlay_node_observation;

/* Keep track of last 32 observations of a node.
   Hopefully this is enough, if not, we will increase.
   To keep the requirement down we will collate contigious neighbour observations on each interface.
   For node observations we can just replace old observations with new ones. 
*/
#define OVERLAY_MAX_OBSERVATIONS 32

typedef struct overlay_node {
  unsigned char sid[SID_SIZE];
  int neighbour_id; /* 0=not a neighbour */
  int most_recent_observation_id;
  int best_link_score;
  int best_observation;
  unsigned int last_first_hand_observation_time_millisec;
  long long last_observation_time_ms;
  /* When did we last advertise this node on each interface, and what score
     did we advertise? */
  long long most_recent_advertisment[OVERLAY_MAX_INTERFACES];
  unsigned char most_recent_advertised_score[OVERLAY_MAX_INTERFACES];
  overlay_node_observation observations[OVERLAY_MAX_OBSERVATIONS];
} overlay_node;

typedef struct overlay_neighbour {
  long long last_observation_time_ms;
  long long last_metric_update;
  int most_recent_observation_id;
  overlay_neighbour_observation observations[OVERLAY_MAX_OBSERVATIONS];
  overlay_node *node;

  /* Scores of visibility from each of the neighbours interfaces.
     This is so that the sender knows which interface to use to reach us.
   */
  unsigned char scores[OVERLAY_MAX_INTERFACES];

  /* One-byte index entries for address abbreviation */
  unsigned char one_byte_index_address_prefixes[256][OVERLAY_SENDER_PREFIX_LENGTH];
} overlay_neighbour;
extern overlay_neighbour *overlay_neighbours;

long long overlay_gettime_ms();
int overlay_route_init(int mb_ram);
int overlay_route_saw_selfannounce_ack(overlay_frame *f,long long now);
int overlay_route_recalc_node_metrics(overlay_node *n,long long now);
int overlay_route_recalc_neighbour_metrics(overlay_neighbour *n,long long now);
int overlay_route_saw_selfannounce(overlay_frame *f,long long now);
overlay_node *overlay_route_find_node(unsigned char *sid,int prefixLen,int createP);
unsigned int overlay_route_hash_sid(unsigned char *sid);
int overlay_route_init(int mb_ram);
overlay_neighbour *overlay_route_get_neighbour_structure(unsigned char *packed_sid, 
							 int prefixLen,int createP);
unsigned char *overlay_get_my_sid();
int overlay_frame_set_me_as_source(overlay_frame *f);
int overlay_frame_set_neighbour_as_source(overlay_frame *f,overlay_neighbour *n);
int overlay_frame_set_neighbour_as_destination(overlay_frame *f,overlay_neighbour *n);
int overlay_frame_set_broadcast_as_destination(overlay_frame *f);
int overlay_broadcast_generate_address(unsigned char *a);
int overlay_update_sequence_number();
int packetEncipher(unsigned char *packet,int maxlen,int *len,int cryptoflags);
int overlayServerMode();
int overlay_payload_enqueue(int q,overlay_frame *p,int forceBroadcastP);
long long overlay_time_in_ms();
int overlay_abbreviate_lookup_sender_id();
int ob_dump(overlay_buffer *b,char *desc);
unsigned int ob_get_int(overlay_buffer *b,int offset);
char *overlay_render_sid(unsigned char *sid);
int overlay_route_record_link(long long now,unsigned char *to,
			      unsigned char *via,int sender_interface,
			      unsigned int s1,unsigned int s2,int score,int gateways_en_route);
int overlay_route_dump();
int overlay_route_tick_neighbour(int neighbour_id,long long now);
int overlay_route_tick_node(int bin,int slot,long long now);
int overlay_route_add_advertisements(overlay_buffer *e);
int ovleray_route_please_advertise(overlay_node *n);
int overlay_abbreviate_set_current_sender(unsigned char *in);

extern int overlay_bin_count;
extern int overlay_bin_size; /* associativity, i.e., entries per bin */
extern int overlay_bin_bytes;
extern overlay_node **overlay_nodes;

int overlay_route_saw_advertisements(int i,overlay_frame *f, long long now);
int overlay_rhizome_saw_advertisements(int i,overlay_frame *f, long long now);
int overlay_route_please_advertise(overlay_node *n);
int rhizome_server_get_fds(struct pollfd *fds,int *fdcount,int fdmax);
int rhizome_saw_voice_traffic();
int overlay_saw_mdp_containing_frame(overlay_frame *f,long long now);

#include "nacl.h"

#define DEBUG_ALL                   (~0)
#define DEBUG_PACKETRX              (1 << 0)
#define DEBUG_OVERLAYINTERFACES     (1 << 1)
#define DEBUG_VERBOSE               (1 << 2)
#define DEBUG_VERBOSE_IO            (1 << 3)
#define DEBUG_PEERS                 (1 << 4)
#define DEBUG_DNARESPONSES          (1 << 5)
#define DEBUG_DNAREQUESTS           (1 << 6)
#define DEBUG_SIMULATION            (1 << 7)
#define DEBUG_DNAVARS               (1 << 8)
#define DEBUG_PACKETFORMATS         (1 << 9)
#define DEBUG_GATEWAY               (1 << 10)
#define DEBUG_HLR                   (1 << 11)
#define DEBUG_IO                    (1 << 12)
#define DEBUG_OVERLAYFRAMES         (1 << 13)
#define DEBUG_OVERLAYABBREVIATIONS  (1 << 14)
#define DEBUG_OVERLAYROUTING        (1 << 15)
#define DEBUG_SECURITY              (1 << 16)
#define DEBUG_RHIZOME               (1 << 17)
#define DEBUG_OVERLAYROUTEMONITOR   (1 << 18)
#define DEBUG_QUEUES                (1 << 19)
#define DEBUG_BROADCASTS            (1 << 20)
#define DEBUG_RHIZOMESYNC           (1 << 21)
#define DEBUG_PACKETTX              (1 << 22)
#define DEBUG_PACKETCONSTRUCTION    (1 << 23)
#define DEBUG_MANIFESTS             (1 << 24)

int serval_packetvisualise(FILE *f,char *message,unsigned char *packet,int plen);

int overlay_broadcast_drop_check(unsigned char *a);
int overlay_address_is_broadcast(unsigned char *a);
int overlay_broadcast_generate_address(unsigned char *a);
int overlay_abbreviate_unset_current_sender();
int rhizome_fetching_get_fds(struct pollfd *fds,int *fdcount,int fdmax);
int rhizome_opendb();

typedef struct dna_identity_status {
  char sid[SID_STRLEN];
  char did[64+1];
  char name[255+1];

  int initialisedP;
  time_t startofvalidity;
  time_t endofvalidity;
  int verifier_count;
#define MAX_SIGNATURES 16
  /* Dynamically allocate these so that we don't waste a memory
     (well, if we are talking about running on a feature phone, 4KB per entry
     (16*256 bytes) is best avoided if we can.) */
  unsigned char *verifiers[MAX_SIGNATURES];
#define IDENTITY_VERIFIED (1<<0)
#define IDENTITY_VERIFIEDBYME (1<<1)
#define IDENTITY_NOTVERIFIED (1<<2)
  /* The value below is for caching negative results */
#define IDENTITY_UNKNOWN (1<<3)
  int verificationStatus;

  /* Set if we know that there are no duplicates of this DID/name
     combination, as it allows us to avoid a database lookup. */
  int uniqueDidAndName;
} dna_identity_status;

int parseCommandLine(int argc, const char *const *argv);

int parseOldCommandLine(int argc, char **argv);
int parseAssignment(unsigned char *text, int *var_id, unsigned char *value, int *value_len);

dna_identity_status *dnacache_lookup(char *did,char *name,char *sid);
dna_identity_status *dnacache_lookup_next();
int dnacache_update_verification(char *did,char *sid,char *name,
				 char *signature,int revokeVerificationP);
int dnacache_vouch_for_identity(char *did,char *sid,char *name);

#undef DEBUG_MEM_ABUSE
#ifdef DEBUG_MEM_ABUSE
int memabuseInit();
int _memabuseCheck(const char *func,const char *file,const int line);
#define memabuseCheck() _memabuseCheck(__FUNCTION__,__FILE__,__LINE__)
#else
#define memabuseInit() /* */
#define memabuseCheck() /* */
#endif

const char *thisinstancepath;
const char *serval_instancepath();
int form_serval_instance_path(char * buf, size_t bufsiz, const char *path);
int create_serval_instance_dir();

int mkdirs(const char *path, mode_t mode);
int mkdirsn(const char *path, size_t len, mode_t mode);

/* Handy statement for forming a path to an instance file in a char buffer whose declaration
 * is in scope (so that sizeof(buf) will work).  Evaluates to true if the pathname fitted into
 * the provided buffer, false (0) otherwise (after printing a message to stderr).  */
#define FORM_SERVAL_INSTANCE_PATH(buf, path) (form_serval_instance_path(buf, sizeof(buf), (path)))

int overlay_mdp_get_fds(struct pollfd *fds,int *fdcount,int fdmax);
int overlay_mdp_reply_error(int sock,
			    struct sockaddr_un *recvaddr,int recvaddrlen,
			    int error_number,char *message);
extern struct sched_ent mdp_abstract;
extern struct sched_ent mdp_named;


typedef struct sockaddr_mdp {
  unsigned char sid[SID_SIZE];
  unsigned int port;
} sockaddr_mdp;
unsigned char *keyring_get_nm_bytes(sockaddr_mdp *priv,sockaddr_mdp *pub);

#define MDP_PORT_ECHO 0x00000007
#define MDP_PORT_KEYMAPREQUEST 0x10000001
#define MDP_PORT_VOMP 0x10000002
#define MDP_PORT_DNALOOKUP 0x10000003

#define MDP_TYPE_MASK 0xff
#define MDP_FLAG_MASK 0xff00
#define MDP_FORCE 0x0100
#define MDP_NOCRYPT 0x0200
#define MDP_NOSIGN 0x0400
#define MDP_TX 1
typedef struct overlay_mdp_data_frame {
  sockaddr_mdp src;
  sockaddr_mdp dst;
  unsigned short payload_length;
#define MDP_MTU 2000
  unsigned char payload[MDP_MTU-100];
} overlay_mdp_data_frame;

#define MDP_BIND 3
typedef struct overlay_mdp_bind_request {
  unsigned int port_number;
  unsigned char sid[SID_SIZE];
} overlay_mdp_bind_request;

#define MDP_ERROR 4
typedef struct overlay_mdp_error {
  unsigned int error;
  char message[128];
} overlay_mdp_error;

#define MDP_GETADDRS 5
#define MDP_ADDRLIST 6
typedef struct overlay_mdp_addrlist {
  int selfP;
  unsigned int server_sid_count;
  unsigned int first_sid;
  unsigned int last_sid;
  unsigned int frame_sid_count; /* how many of the following 59 slots are
				    populated */
  /* 59*32 < (MDP_MTU-100), so up to 59 SIDs in a single reply.
     Multiple replies can be used to respond with more. */
#define MDP_MAX_SID_REQUEST 59
  unsigned char sids[MDP_MAX_SID_REQUEST][SID_SIZE];
} overlay_mdp_addrlist;

#define MDP_VOMPEVENT 7
#define VOMP_MAX_CALLS 16
/* Maximum amount of audio to cram into a VoMP audio packet.
   More lets us include preemptive retransmissions.
   Less reduces the chance of packets getting lost, and reduces
   the bandwidth used. */
#define VOMP_STUFF_BYTES 800
/* elements sorted by size for alignment */
typedef struct overlay_mdp_vompevent {
  /* Once a call has been established, this is how the MDP/VoMP server
     and user-end process talk about the call. */
  unsigned int call_session_token;
  unsigned long long audio_sample_endtime;
  unsigned long long audio_sample_starttime;
  unsigned long long last_activity;
#define VOMPEVENT_RINGING (1<<0)
#define VOMPEVENT_CALLENDED (1<<1)
#define VOMPEVENT_CALLREJECT (1<<2)
#define VOMPEVENT_HANGUP VOMPEVENT_CALLREJECT
#define VOMPEVENT_TIMEOUT (1<<3)
#define VOMPEVENT_ERROR (1<<4)
#define VOMPEVENT_AUDIOSTREAMING (1<<5)
#define VOMPEVENT_DIAL (1<<6)
#define VOMPEVENT_REGISTERINTEREST (1<<7)
#define VOMPEVENT_WITHDRAWINTEREST (1<<8)
#define VOMPEVENT_CALLCREATED (1<<9)
#define VOMPEVENT_PICKUP (1<<10)
#define VOMPEVENT_CALLINFO (1<<11)
#define VOMPEVENT_AUDIOPACKET (1<<12)
  unsigned int flags;
  unsigned short audio_sample_bytes;
  unsigned char audio_sample_codec;  
  unsigned char local_state;
  unsigned char remote_state;
  /* list of codecs the registering party is willing to support
       (for VOMPEVENT_REGISTERINTEREST) */
  unsigned char supported_codecs[257];
  union {
    struct {
      /* Used to precisely define the call end points during call
	 setup. */
      char local_did[64];
      char remote_did[64];
      unsigned char local_sid[SID_SIZE];
      unsigned char remote_sid[SID_SIZE];
      /* session numbers of other calls in progress 
	 (for VOMPEVENT_CALLINFO) */
      unsigned int other_calls_sessions[VOMP_MAX_CALLS];
      unsigned char other_calls_states[VOMP_MAX_CALLS];
    };
#define MAX_AUDIO_BYTES 1024
    unsigned char audio_bytes[MAX_AUDIO_BYTES];
  };
} overlay_mdp_vompevent;

#define MDP_NODEINFO 8
typedef struct overlay_mdp_nodeinfo {
  unsigned char sid[SID_SIZE];
  int sid_prefix_length; /* allow wildcard matching */
  char did[64];
  char name[64];
  int foundP;
  int localP;
  int neighbourP;
  int score;
  int interface_number;
  int resolve_did;
  unsigned long long time_since_last_observation;
  int index; /* which record to return or was returned (incase there are multiple matches) */
  int count; /* number of matching records */
} overlay_mdp_nodeinfo;

#define MDP_GOODBYE 9
typedef struct overlay_mdp_frame {
#define MDP_AWAITREPLY 9999
  unsigned int packetTypeAndFlags;
  union {
    overlay_mdp_data_frame out;
    overlay_mdp_data_frame in;
    overlay_mdp_bind_request bind;
    overlay_mdp_addrlist addrlist;
    overlay_mdp_vompevent vompevent;
    overlay_mdp_nodeinfo nodeinfo;
    overlay_mdp_error error;
    /* 2048 is too large (causes EMSGSIZE errors on OSX, but probably fine on
       Linux) */
    char raw[MDP_MTU];
  };
} overlay_mdp_frame;

int keyring_mapping_request(keyring_file *k,overlay_mdp_frame *req);

/* Client-side MDP function */
extern int mdp_client_socket;
int overlay_mdp_client_init();
int overlay_mdp_client_done();
int overlay_mdp_client_poll(long long timeout_ms);
int overlay_mdp_recv(overlay_mdp_frame *mdp,int *ttl);
int overlay_mdp_send(overlay_mdp_frame *mdp,int flags,int timeout_ms);

/* Server-side MDP functions */
int overlay_saw_mdp_frame(overlay_mdp_frame *mdp,long long now);
int overlay_mdp_swap_src_dst(overlay_mdp_frame *mdp);
int overlay_mdp_reply(int sock,struct sockaddr_un *recvaddr,int recvaddrlen,
			  overlay_mdp_frame *mdpreply);
int overlay_mdp_relevant_bytes(overlay_mdp_frame *mdp);
int overlay_mdp_dispatch(overlay_mdp_frame *mdp,int userGeneratedFrameP,
		     struct sockaddr_un *recvaddr,int recvaddlen);

int ob_bcopy(overlay_buffer *b,int from, int to, int len);
int ob_setbyte(overlay_buffer *b,int ofs,unsigned char value);

char *overlay_render_sid(unsigned char *sid);
char *overlay_render_sid_prefix(unsigned char *sid,int l);
int dump_payload(overlay_frame *p,char *message);

int urandombytes(unsigned char *x,unsigned long long xlen);

#ifdef MALLOC_PARANOIA
#define malloc(X) _serval_debug_malloc(X,__FILE__,__FUNCTION__,__LINE__)
#define calloc(X,Y) _serval_debug_calloc(X,Y,__FILE__,__FUNCTION__,__LINE__)
#define free(X) _serval_debug_free(X,__FILE__,__FUNCTION__,__LINE__)

void *_serval_debug_malloc(unsigned int bytes,char *file,const char *func,int line);
void *_serval_debug_calloc(unsigned int bytes,unsigned int count,char *file,const char *func,int line);
void _serval_debug_free(void *p,char *file,const char *func,int line);
#endif


typedef struct vomp_call_half {
  unsigned char sid[SID_SIZE];
  unsigned char did[64];
  unsigned char state;
  unsigned char last_state; // last state communicated to monitoring parties
  unsigned char codec;
  unsigned int session;
#define VOMP_SESSION_MASK 0xffffff
  unsigned int sequence;
  /* the following is from call creation, not start of audio flow */
  unsigned long long milliseconds_since_call_start;
} vomp_call_half;

typedef struct vomp_sample_block {
  unsigned int codec;
  unsigned long long starttime;
  unsigned long long endtime;
  unsigned char bytes[1024];
} vomp_sample_block;

#define VOMP_MAX_RECENT_SAMPLES 2
typedef struct vomp_call_state {
  vomp_call_half local;
  vomp_call_half remote;
  int ringing;
  int fast_audio;
  unsigned long long create_time;
  unsigned long long last_activity;
  unsigned long long audio_clock;
  long long  next_status_time;
  int audio_started;
  int last_sent_status;
  unsigned char remote_codec_list[256];
  int recent_sample_rotor;
  vomp_sample_block recent_samples[VOMP_MAX_RECENT_SAMPLES];
} vomp_call_state;

extern int vomp_call_count;
extern int vomp_active_call;
extern vomp_call_state vomp_call_states[VOMP_MAX_CALLS];


#define VOMP_CODEC_NONE 0x00
#define VOMP_CODEC_CODEC2_2400 0x01
#define VOMP_CODEC_CODEC2_1400 0x02
#define VOMP_CODEC_GSMHALF 0x03
#define VOMP_CODEC_GSMFULL 0x04
#define VOMP_CODEC_16SIGNED 0x05
#define VOMP_CODEC_8ULAW 0x06
#define VOMP_CODEC_8ALAW 0x07
#define VOMP_CODEC_PCM 0x08
#define VOMP_CODEC_DTMF 0x80
#define VOMP_CODEC_ENGAGED 0x81
#define VOMP_CODEC_ONHOLD 0x82
#define VOMP_CODEC_CALLERID 0x83
#define VOMP_CODEC_CODECSISUPPORT 0xfe
#define VOMP_CODEC_CHANGEYOURCODECTO 0xff

#define VOMP_STATE_NOCALL 1
#define VOMP_STATE_CALLPREP 2
#define VOMP_STATE_RINGINGOUT 3
#define VOMP_STATE_RINGINGIN 4
#define VOMP_STATE_INCALL 5
#define VOMP_STATE_CALLENDED 6

/* in milliseconds of inactivity */
#define VOMP_CALL_TIMEOUT 120000
#define VOMP_CALL_STATUS_INTERVAL 1000

#define VOMP_TELLINTERESTED (1<<0)
#define VOMP_TELLREMOTE (1<<1)
#define VOMP_NEWCALL (1<<2)
#define VOMP_FORCETELLREMOTE ((1<<3)|VOMP_TELLREMOTE)
#define VOMP_TELLCODECS (1<<4)
#define VOMP_SENDAUDIO (1<<5)

vomp_call_state *vomp_find_call_by_session(int session_token);
int vomp_mdp_event(overlay_mdp_frame *mdp,
		   struct sockaddr_un *recvaddr,int recvaddrlen);
int vomp_mdp_received(overlay_mdp_frame *mdp);
char *vomp_describe_state(int state);
char *vomp_describe_codec(int c);
int vomp_tick_interval();
int vomp_sample_size(int c);
int vomp_codec_timespan(int c);
int vomp_send_status(vomp_call_state *call,int flags,overlay_mdp_frame *arg);
int vomp_parse_dtmf_digit(char c);

typedef struct command_line_option {
  int (*function)(int argc, const char *const *argv, struct command_line_option *o);
  const char *words[32]; // 32 words should be plenty!
  unsigned long long flags;
#define CLIFLAG_NONOVERLAY (1<<0) /* Uses a legacy IPv4 DNA call instead of overlay mnetwork */
#define CLIFLAG_STANDALONE (1<<1) /* Cannot be issued to a running instance */
  const char *description; // describe this invocation
} command_line_option;

extern command_line_option command_line_options[];
int cli_arg(int argc, const char *const *argv, command_line_option *o, char *argname, const char **dst, int (*validator)(const char *arg), char *defaultvalue);
int cli_putchar(char c);
int cli_puts(const char *str);
int cli_printf(const char *fmt, ...);
int cli_delim(const char *opt);

int overlay_mdp_getmyaddr(int index,unsigned char *sid);
int overlay_mdp_bind(unsigned char *localaddr,int port); 
int overlay_route_node_info(overlay_mdp_frame *mdp,
			    struct sockaddr_un *addr,int addrlen);
int overlay_interface_register(char *name,
			       struct sockaddr_in local,
			       struct sockaddr_in broadcast);
int overlay_queue_dump(overlay_txqueue *q);
int overlay_broadcast_ensemble(int interface_number,
			       struct sockaddr_in *recipientaddr /* NULL == broadcast */,
			       unsigned char *bytes,int len);

int app_vomp_status(int argc, const char *const *argv, struct command_line_option *o);
int app_vomp_dial(int argc, const char *const *argv, struct command_line_option *o);
int app_vomp_pickup(int argc, const char *const *argv, struct command_line_option *o);
int app_vomp_hangup(int argc, const char *const *argv, struct command_line_option *o);
int app_vomp_monitor(int argc, const char *const *argv, struct command_line_option *o);
#ifdef HAVE_VOIPTEST
int app_pa_phone(int argc, const char *const *argv, struct command_line_option *o);
#endif
int app_vomp_dtmf(int argc, const char *const *argv, struct command_line_option *o);
int app_monitor_cli(int argc, const char *const *argv, struct command_line_option *o);

int monitor_get_fds(struct pollfd *fds,int *fdcount,int fdmax);

int monitor_setup_sockets();
int monitor_get_fds(struct pollfd *fds,int *fdcount,int fdmax);
int monitor_call_status(vomp_call_state *call);
int monitor_send_audio(vomp_call_state *call,overlay_mdp_frame *audio);
int monitor_announce_peer(unsigned char *sid);
int monitor_tell_clients(char *msg, int msglen, int mask);
extern int monitor_socket_count;


typedef struct monitor_audio {
  char name[128];
  int (*start)();
  int (*stop)();
  int (*poll_fds)(struct pollfd *,int);
  int (*read)(unsigned char *,int);
  int (*write)(unsigned char *,int);
} monitor_audio;
extern monitor_audio *audev;

monitor_audio *audio_msm_g1_detect();
monitor_audio *audio_alsa_detect();
monitor_audio *audio_reflector_detect();
int detectAudioDevice();
int getAudioPlayFd();
int getAudioRecordFd();
int getAudioBytes(unsigned char *buffer,
		  int offset,
		  int bufferSize);
int encodeAndDispatchRecordedAudio(int fd,int callSessionToken,
				   int recordCodec,
				   unsigned char *sampleData,
				   int sampleBytes);
int scrapeProcNetRoute();
int lsif();
int doifaddrs();
int bufferAudioForPlayback(int codec,long long start_time,long long end_time,
			   unsigned char *data,int dataLen);
int startAudio();
int stopAudio();

#define SERVER_UNKNOWN 1
#define SERVER_NOTRESPONDING 2
#define SERVER_NOTRUNNING 3
#define SERVER_RUNNING 4
int server_probe(int *pid);

int dna_helper_enqueue(char *did, unsigned char *requestorSid);
int dna_return_resolution(overlay_mdp_frame *mdp, unsigned char *fromSid,
			  const char *did,const char *name,const char *uri);
int parseDnaReply(unsigned char *bytes,int count,
		  char *did,char *name,char *uri);

extern int sigPipeFlag;
extern int sigIoFlag;
void sigPipeHandler(int signal);
void sigIoHandler(int signal);

#define DEFAULT_MONITOR_SOCKET_NAME "org.servalproject.servald.monitor.socket"
#define DEFAULT_MDP_SOCKET_NAME "org.servalproject.servald.mdp.socket"

#define WRITE_STR(fd, str)	write(fd, str, strlen(str))

int rhizome_server_start();
int overlay_mdp_setup_sockets();

int schedule(struct sched_ent *alarm);
int unschedule(struct sched_ent *alarm);
int watch(struct sched_ent *alarm);
int unwatch(struct sched_ent *alarm);
int fd_poll();

void overlay_interface_discover(struct sched_ent *alarm);
void overlay_check_ticks(struct sched_ent *alarm);
void overlay_dummy_poll(struct sched_ent *alarm);
void overlay_route_tick(struct sched_ent *alarm);
void rhizome_enqueue_suggestions(struct sched_ent *alarm);
void server_shutdown_check(struct sched_ent *alarm);
void overlay_mdp_poll(struct sched_ent *alarm);
void fd_periodicstats(struct sched_ent *alarm);
void vomp_tick(struct sched_ent *alarm);
void rhizome_check_connections(struct sched_ent *alarm);

void monitor_client_poll(struct sched_ent *alarm);
void monitor_poll(struct sched_ent *alarm);
void overlay_interface_poll(struct sched_ent *alarm);
void rhizome_client_poll(struct sched_ent *alarm);
void rhizome_fetch_poll(struct sched_ent *alarm);
void rhizome_server_poll(struct sched_ent *alarm);

/* function timing routines */
int fd_checkalarms();
int fd_func_exit(struct call_stats *this_call, struct profile_total *call_stats);
int fd_func_enter(struct call_stats *this_call);

#define IN() static struct profile_total _aggregate_stats={NULL,0,__FUNCTION__,0,0,0}; struct call_stats _this_call; fd_func_enter(&_this_call);
#define OUT() fd_func_exit(&_this_call, &_aggregate_stats);
#define RETURN(X) { OUT() return(X); }

#define SET_NONBLOCKING(X) fcntl(X,F_SETFL,fcntl(X, F_GETFL, NULL)|O_NONBLOCK);
#define SET_BLOCKING(X) fcntl(X,F_SETFL,fcntl(X, F_GETFL, NULL)&(~O_NONBLOCK));<|MERGE_RESOLUTION|>--- conflicted
+++ resolved
@@ -141,11 +141,6 @@
 /* Limit packet payloads to minimise packet loss of big packets in mesh networks */
 #define MAX_DATA_BYTES 256
 
-<<<<<<< HEAD
-=======
-
-extern int debug;
->>>>>>> 132d3a6f
 extern int dnatimeout;
 extern int hlr_size;
 extern unsigned char *hlr;
@@ -396,118 +391,6 @@
 
 extern int sock;
 
-<<<<<<< HEAD
-const char *confValueGet(const char *var, const char *defaultValue);
-int confValueGetBoolean(const char *var, int defaultValue);
-int64_t confValueGetInt64(const char *var, int64_t defaultValue);
-int64_t confValueGetInt64Range(const char *var, int64_t defaultValue, int64_t rangemin, int64_t rangemax);
-void confSetDebugFlags();
-int confParseBoolean(const char *text, const char *option_name);
-
-int recvwithttl(int sock,unsigned char *buffer,int bufferlen,int *ttl,
-		struct sockaddr *recvaddr,unsigned int *recvaddrlen);
-
-int is_xsubstring(const char *text, int len);
-int is_xstring(const char *text, int len);
-char *tohex(char *dstHex, const unsigned char *srcBinary, size_t bytes);
-size_t fromhex(unsigned char *dstBinary, const char *srcHex, size_t bytes);
-int fromhexstr(unsigned char *dstBinary, const char *srcHex, size_t bytes);
-int hexvalue(char c);
-char *str_toupper_inplace(char *s);
-
-int validateSid(const char *sid);
-int stowSid(unsigned char *packet, int ofs, const char *sid);
-int stowDid(unsigned char *packet,int *ofs,char *did);
-int isFieldZeroP(unsigned char *packet,int start,int count);
-void srandomdev();
-int respondSimple(keyring_identity *id,
-		  int action,unsigned char *action_text,int action_len,
-		  unsigned char *transaction_id,int recvttl,
-		  struct sockaddr *recvaddr,int cryptoFlags);
-long long gettime_ms();
-int server_pid();
-void server_save_argv(int argc, const char *const *argv);
-int server(char *backing_file);
-void server_shutdown_check();
-int server_create_stopfile();
-int server_remove_stopfile();
-int server_check_stopfile();
-void serverCleanUp();
-int isTransactionInCache(unsigned char *transaction_id);
-void insertTransactionInCache(unsigned char *transaction_id);
-
-int packetOk(int interface,unsigned char *packet,int len,
-	     unsigned char *transaction_id, int recvttl,
-	     struct sockaddr *recvaddr,int recvaddrlen,int parseP);
-int process_packet(unsigned char *packet,int len,
-		   int recvttl,struct sockaddr *sender,int sender_len);
-int packetMakeHeader(unsigned char *packet,int packet_maxlen,int *packet_len,unsigned char *transaction_id,int cryptoflags);
-int packetSetDid(unsigned char *packet,int packet_maxlen,int *packet_len,char *did);
-int packetSetSidFromId(unsigned char *packet,int packet_maxlen,int *packet_len,
-		       keyring_identity *id);
-int packetFinalise(unsigned char *packet,int packet_maxlen,int recvttl,
-		   int *packet_len,int cryptoflags);
-int packetAddHLRCreateRequest(unsigned char *packet,int packet_maxlen,int *packet_len);
-int extractResponses(struct in_addr sender,unsigned char *buffer,int len,struct response_set *responses);
-int packetAddVariableRequest(unsigned char *packet,int packet_maxlen,int *packet_len,
-                             char *item,int instance,int start_offset,int max_offset);
-int packetGetID(unsigned char *packet,int len,char *did,char *sid);
-int getPeerList();
-int sendToPeers(unsigned char *packet,int packet_len,int method,int peerId,struct response_set *responses);
-int getReplyPackets(int method,int peer,int batchP,struct response_set *responses,
-		    unsigned char *transaction_id,struct sockaddr *recvaddr,int timeout);
-int clearResponse(struct response **response);
-int packageVariableSegment(unsigned char *data,int *dlen,
-			   struct response *h,
-			   int offset,int buffer_size);
-int packetDecipher(unsigned char *packet,int len,int cipher);
-int safeZeroField(unsigned char *packet,int start,int count);
-int unpackageVariableSegment(unsigned char *data,int dlen,int flags,struct response *r);
-int extractSid(unsigned char *packet,int *ofs,char *sid);
-int hlrSetVariable(unsigned char *hlr,int hofs,int varid,int varinstance,
-		   unsigned char *value,int len);
-int extractDid(unsigned char *packet,int *ofs,char *did);
-char *hlrSid(unsigned char *hlr, int ofs, char *sid);
-int packetAddVariableWrite(unsigned char *packet,int packet_maxlen,int *packet_len,
-			   int itemId,int instance,unsigned char *value,int start_offset,int value_len,int flags);
-int processRequest(unsigned char *packet,int len,struct sockaddr *sender,int sender_len,
-		   unsigned char *transaction_id,int recvttl,char *did,char *sid);
-
-int extractRequest(unsigned char *packet,int *packet_ofs,int packet_len,
-		   int *itemId,int *instance,unsigned char *value,
-		   int *start_offset,int *max_offset,int *flags);
-int hlrGetVariable(unsigned char *hlr,int hofs,int varid,int varinstance,
-		   unsigned char *value,int *len);
-int dumpResponses(struct response_set *responses);
-int eraseLastResponse(struct response_set *responses);
-int dropPacketP(int packet_len);
-int clearResponses(struct response_set *responses);
-int responseFromPeerP(struct response_set *responses,int peerId);
-int responseFromPeer(struct response_set *responses,int peerId);
-int additionalPeer(char *peer);
-int readRoutingTable(struct in_addr peers[],int *peer_count,int peer_max);
-int readBatmanPeerFile(char *file_path,struct in_addr peers[],int *peer_count,int peer_max);
-int getBatmanPeerList(char *socket_path,struct in_addr peers[],int *peer_count,int peer_max);
-int hlrDump(unsigned char *hlr,int hofs);
-int fixResponses(struct response_set *responses);
-int importHlr(char *textfile);
-int exportHlr(unsigned char *hlr,char *text);
-int openHlrFile(char *backing_file,int size);
-int runCommand(char *cmd);
-int asteriskObtainGateway(char *requestor_sid,char *did,char *uri_out);
-int packetOkDNA(unsigned char *packet,int len,unsigned char *transaction_id,
-		int recvttl,struct sockaddr *recvaddr,int recvaddrlen,int parseP);
-int packetOkOverlay(int interface,unsigned char *packet,int len,
-		    unsigned char *transaction_id,int recvttl,
-		    struct sockaddr *recvaddr,int recvaddrlen,int parseP);
-int prepareGateway(char *gatewayspec);
-int packetSendRequest(int method,unsigned char *packet,int packet_len,int batchP,
-		      unsigned char *transaction_id,struct sockaddr *recvaddr,
-		      struct response_set *responses);
-int readArpTable(struct in_addr peers[],int *peer_count,int peer_max);
-
-=======
->>>>>>> 132d3a6f
 #define OVERLAY_MAX_INTERFACES 16
 
 typedef struct overlay_address_table {
@@ -778,21 +661,10 @@
 #define OQ_MAX 5
 extern overlay_txqueue overlay_tx[OQ_MAX];
 
-#define LOG_LEVEL_SILENT    (-1)
-#define LOG_LEVEL_DEBUG     (0)
-#define LOG_LEVEL_INFO      (1)
-#define LOG_LEVEL_WARN      (2)
-#define LOG_LEVEL_ERROR     (3)
-#define LOG_LEVEL_FATAL     (4)
-
-<<<<<<< HEAD
-extern unsigned int debug;
-FILE *open_logging();
-void close_logging();
-=======
-
 const char *confValueGet(const char *var, const char *defaultValue);
 int confValueGetBoolean(const char *var, int defaultValue);
+int64_t confValueGetInt64(const char *var, int64_t defaultValue);
+int64_t confValueGetInt64Range(const char *var, int64_t defaultValue, int64_t rangemin, int64_t rangemax);
 void confSetDebugFlags();
 int confParseBoolean(const char *text, const char *option_name);
 
@@ -900,8 +772,16 @@
 int overlay_frame_process(struct overlay_interface *interface,overlay_frame *f);
 int overlay_frame_resolve_addresses(overlay_frame *f);
 
-int start_logging();
->>>>>>> 132d3a6f
+#define LOG_LEVEL_SILENT    (-1)
+#define LOG_LEVEL_DEBUG     (0)
+#define LOG_LEVEL_INFO      (1)
+#define LOG_LEVEL_WARN      (2)
+#define LOG_LEVEL_ERROR     (3)
+#define LOG_LEVEL_FATAL     (4)
+
+extern unsigned int debug;
+FILE *open_logging();
+void close_logging();
 void logMessage(int level, const char *file, unsigned int line, const char *function, const char *fmt, ...);
 void vlogMessage(int level, const char *file, unsigned int line, const char *function, const char *fmt, va_list);
 unsigned int debugFlagMask(const char *flagname);
@@ -1668,7 +1548,7 @@
 
 #define WRITE_STR(fd, str)	write(fd, str, strlen(str))
 
-int rhizome_server_start();
+int rhizome_http_server_start();
 int overlay_mdp_setup_sockets();
 
 int schedule(struct sched_ent *alarm);
