/*
Copyright (C) 2010-2012 Paul Gardner-Stephen, Serval Project.
 
This program is free software; you can redistribute it and/or
modify it under the terms of the GNU General Public License
as published by the Free Software Foundation; either version 2
of the License, or (at your option) any later version.
 
This program is distributed in the hope that it will be useful,
but WITHOUT ANY WARRANTY; without even the implied warranty of
MERCHANTABILITY or FITNESS FOR A PARTICULAR PURPOSE.  See the
GNU General Public License for more details.
 
You should have received a copy of the GNU General Public License
along with this program; if not, write to the Free Software
Foundation, Inc., 51 Franklin Street, Fifth Floor, Boston, MA  02110-1301, USA.
*/

/*
  Android does unix domain sockets, but only stream sockets, not datagram sockets.
  So we need a separate monitor interface for Android. A bit of a pain, but in
  fact it lets us make a very Android/Java-friendly interface, without any binary
  data structures (except for a binary extent for an audio sample block).
*/

#include <sys/stat.h>
#include "serval.h"
#include "conf.h"
#include "rhizome.h"
<<<<<<< HEAD
#include "cli.h"
#include "str.h"
#include "overlay_address.h"
#include "monitor-client.h"

#ifdef HAVE_UCRED_H
#include <ucred.h>
#endif
=======
#include "socket.h"
#include <sys/stat.h>
>>>>>>> fd1f91db

#ifdef linux
#if defined(LOCAL_PEERCRED) && !defined(SO_PEERCRED)
#define SO_PEERCRED LOCAL_PEERCRED
#endif
#endif

#define MONITOR_LINE_LENGTH 160
#define MONITOR_DATA_SIZE MAX_AUDIO_BYTES
struct monitor_context {
  struct sched_ent alarm;
  // monitor interest bitmask
  int flags;
  // what types of audio can we write to this client?
  // (packed bits)
  unsigned char supported_codecs[CODEC_FLAGS_LENGTH];
  
  char line[MONITOR_LINE_LENGTH];
  int line_length;
#define MONITOR_STATE_COMMAND 1
#define MONITOR_STATE_DATA 2
  int state;
  unsigned char buffer[MONITOR_DATA_SIZE];
  int data_expected;
  int data_offset;
};

#define MAX_MONITOR_SOCKETS 8
int monitor_socket_count=0;
struct monitor_context monitor_sockets[MAX_MONITOR_SOCKETS];

int monitor_process_command(struct monitor_context *c);
int monitor_process_data(struct monitor_context *c);
static void monitor_new_client(int s);

struct sched_ent named_socket;
struct profile_total named_stats;
struct profile_total client_stats;

int monitor_setup_sockets()
{
  struct sockaddr_un name;
  socklen_t len;
  int sock;
  
  bzero(&name, sizeof(name));
  name.sun_family = AF_UNIX;
  
  if ((sock = socket(AF_UNIX, SOCK_STREAM, 0))==-1) {
    WHYF_perror("socket(AF_UNIX, SOCK_STREAM, 0)");
    goto error;
  }

<<<<<<< HEAD
  len = monitor_socket_name(&name);
#ifndef linux
  unlink(name.sun_path);
#endif
=======
  socket_setname(&name, confValueGet("monitor.socket",DEFAULT_MONITOR_SOCKET_NAME), &len);
>>>>>>> fd1f91db

  if(bind(sock, (struct sockaddr *)&name, len)==-1) {
    WHYF_perror("bind(%d, %s)", sock, alloca_toprint(-1, &name, len));
    goto error;
  }
  if(listen(sock,MAX_MONITOR_SOCKETS)==-1) {
    WHYF_perror("listen(%d, %d)", sock, MAX_MONITOR_SOCKETS);
    goto error;
  }

  int reuseP=1;
  if(setsockopt(sock, SOL_SOCKET, SO_REUSEADDR, &reuseP, sizeof reuseP) < 0) {
    WHYF_perror("setsockopt(%d, SOL_SOCKET, SO_REUSEADDR, &%d, %d)", sock, reuseP, (int)sizeof reuseP);
    WHY("Could not indicate reuse addresses. Not necessarily a problem (yet)");
  }
  
  int send_buffer_size=64*1024;    
  if(setsockopt(sock, SOL_SOCKET, SO_RCVBUF, &send_buffer_size, sizeof send_buffer_size)==-1)
    WHYF_perror("setsockopt(%d, SOL_SOCKET, SO_RCVBUF, &%d, %d)", sock, send_buffer_size, (int)sizeof send_buffer_size);

  if (config.debug.io || config.debug.verbose_io)
    DEBUGF("Monitor server socket bound to %s", alloca_toprint(-1, &name, len));

  named_socket.function=monitor_poll;
  named_stats.name="monitor_poll";
  named_socket.stats=&named_stats;
  named_socket.poll.fd=sock;
  named_socket.poll.events=POLLIN;
  watch(&named_socket);
  return 0;
  
  error:
  if (sock>=0)
    close(sock);
  return -1;
}

int monitor_write_error(struct monitor_context *c, const char *error){
  char msg[256];
  snprintf(msg, sizeof(msg), "\nERROR:%s\n", error);
  write_str(c->alarm.poll.fd, msg);
  return -1;
}

void monitor_poll(struct sched_ent *alarm)
{
  int s;
  unsigned char buffer[1024];
  struct sockaddr *ignored_address=(struct sockaddr *)&buffer[0];
  socklen_t ignored_length=sizeof(ignored_address);

  /* Check for new connections */
  /* We don't care about the peer's address */
  ignored_length = 0;
  while (
#ifdef HAVE_LINUX_IF_H
	 (s = accept4(alarm->poll.fd, NULL, &ignored_length,O_NONBLOCK))
#else
	 (s = accept(alarm->poll.fd,NULL, &ignored_length))
#endif
      != -1
  ) {
    monitor_new_client(s);
  }
  if (errno != EAGAIN) {
#ifdef HAVE_LINUX_IF_H
    WHY_perror("accept4(O_NONBLOCK)");
#else
    WHY_perror("accept");
#endif
  }
}

static void monitor_close(struct monitor_context *c){
  struct monitor_context *last;
  
  INFO("Tearing down monitor client");
  
  unwatch(&c->alarm);
  close(c->alarm.poll.fd);
  c->alarm.poll.fd=-1;
  
  monitor_socket_count--;
  last = &monitor_sockets[monitor_socket_count];
  if (last != c){
    unwatch(&last->alarm);
    bcopy(last, c,
	  sizeof(struct monitor_context));
    watch(&c->alarm);
  }
}

void monitor_client_poll(struct sched_ent *alarm)
{
  /* Read available data from a monitor socket */
  struct monitor_context *c=(struct monitor_context *)alarm;
  errno=0;
  int bytes;
  
  if (alarm->poll.revents & POLLIN) {
    switch(c->state) {
    case MONITOR_STATE_COMMAND:
      bytes = 1;
      while(bytes == 1) {
	if (c->line_length >= MONITOR_LINE_LENGTH) {
	  c->line_length=0;
	  monitor_write_error(c,"Command too long");
	  monitor_close(c);
	  return;
	}
	bytes = read(c->alarm.poll.fd, &c->line[c->line_length], 1);
	if (bytes < 1) {
	  switch(errno) {
	  case EINTR:
	  case ENOTRECOVERABLE:
	    /* transient errors */
	    WHY_perror("read");
	    break;
	  case EAGAIN:
	    break;
	  default:
	    WHY_perror("read");
	    /* all other errors; close socket */
	    monitor_close(c);
	    return;
	  }
	}
	
	// silently skip all \r characters
	if (c->line[c->line_length] == '\r')
	  continue;
	
	// parse data length as soon as we see the : delimiter, 
	// so we can read the rest of the line into the start of the buffer
	if (c->data_expected==0 && c->line[0]=='*' && c->line[c->line_length]==':'){
	  c->line[c->line_length]=0;
	  c->data_expected=atoi(c->line +1);
	  c->line_length=0;
	  continue;
	}
	
	if (c->line[c->line_length] == '\n') {
	  /* got whole command line, start reading data if required */
	  c->line[c->line_length]=0;
	  c->state=MONITOR_STATE_DATA;
	  c->data_offset=0;
	  break;
	}
	
	c->line_length += bytes;
      }
	
      if (c->state!=MONITOR_STATE_DATA)
	break;
	
      // else fall through
    case MONITOR_STATE_DATA:
	
      if (c->data_expected - c->data_offset >0){
	bytes = read(c->alarm.poll.fd,
		     &c->buffer[c->data_offset],
		     c->data_expected - c->data_offset);
	if (bytes < 1) {
	  switch(errno) {
	  case EAGAIN: case EINTR: 
	    /* transient errors */
	    break;
	  default:
	    /* all other errors; close socket */
	      WHYF("Tearing down monitor client due to errno=%d",
		   errno);
	      monitor_close(c);
	      return;
	  }
	}
	
	c->data_offset += bytes;
      }
      
      if (c->data_offset < c->data_expected)
	break;
	
      /* we have the next command and all of the binary data we were expecting. Now we can process it */
      monitor_process_command(c);
	
      // fall through
    default:
      // reset parsing state
      c->state = MONITOR_STATE_COMMAND;
      c->data_expected = 0;
      c->data_offset = 0;
      c->line_length = 0;
    }
  }
  
  if (alarm->poll.revents & (POLLHUP | POLLERR)) {
    monitor_close(c);
  }
  return;
}
 
static void monitor_new_client(int s) {
#ifdef SO_PEERCRED
  struct ucred			ucred;
  socklen_t			len;
  int				res;
#elif defined(HAVE_GETPEEREID)
  gid_t				othergid;
#elif defined(HAVE_UCRED_H)
  ucred_t			*ucred;
#endif
  uid_t				otheruid;
  struct monitor_context	*c;

  if (set_nonblock(s) == -1)
    goto error;

#ifdef SO_PEERCRED
  /* Linux way */
  len = sizeof(ucred);
  res = getsockopt(s, SOL_SOCKET, SO_PEERCRED, &ucred, &len);
  if (res) { 
    WHY_perror("getsockopt(SO_PEERCRED)");
    goto error;
  }
  if (len < sizeof(ucred)) {
    WHYF("getsockopt(SO_PEERCRED) returned the wrong size (Got %d expected %d)", len, (int)sizeof(ucred));
    goto error;
  }
  otheruid = ucred.uid;
#elif defined(HAVE_UCRED_H)
  /* Solaris way */
  if (getpeerucred(s, &ucred) != 0) {
    WHY_perror("getpeerucred");
    goto error;
  }
  otheruid = ucred_geteuid(ucred);
  ucred_free(ucred);
#elif defined(HAVE_GETPEEREID)
  /* BSD way */
  if (getpeereid(s, &otheruid, &othergid) != 0) {
    WHY_perror("getpeereid");
    goto error;
  }
#else
#error No way to get socket peer credentials
#endif

  if (otheruid != getuid()) {
    if (otheruid != config.monitor.uid){
      WHYF("monitor.socket client has wrong uid (%d versus %d)", otheruid,getuid());
      write_str(s, "\nCLOSE:Incorrect UID\n");
      goto error;
    }
  }
  if (monitor_socket_count >= MAX_MONITOR_SOCKETS
	     ||monitor_socket_count < 0) {
    write_str(s, "\nCLOSE:All sockets busy\n");
    goto error;
  }
  
  c = &monitor_sockets[monitor_socket_count++];
  c->alarm.function = monitor_client_poll;
  client_stats.name = "monitor_client_poll";
  c->alarm.stats=&client_stats;
  c->alarm.poll.fd = s;
  c->alarm.poll.events=POLLIN;
  c->line_length = 0;
  c->state = MONITOR_STATE_COMMAND;
  write_str(s,"\nINFO:You are talking to servald\n");
  INFOF("Got %d clients", monitor_socket_count);
  watch(&c->alarm);  
  
  return;
  
  error:
    close(s);
    return;
}

void monitor_get_all_supported_codecs(unsigned char *codecs){
  int i, j;
  bzero(codecs,CODEC_FLAGS_LENGTH);
  for(i=monitor_socket_count -1;i>=0;i--) {
    if (monitor_sockets[i].flags & MONITOR_VOMP){
      for (j=0;j<CODEC_FLAGS_LENGTH;j++)
	codecs[j]|=monitor_sockets[i].supported_codecs[j];
    }
  }
}

static int monitor_announce_all_peers(struct subscriber *subscriber, void *context)
{
  if (subscriber->reachable&REACHABLE)
    monitor_announce_peer(subscriber->sid);
  return 0;
}

static int monitor_set(const struct cli_parsed *parsed, struct cli_context *context)
{
  struct monitor_context *c=context->context;
  if (strcase_startswith(parsed->args[1],"vomp",NULL)){
    c->flags|=MONITOR_VOMP;
    // store the list of supported codecs against the monitor connection,
    // since we need to forget about them when the client disappears.
    int i;
    for (i = 2; i < parsed->argc; ++i) {
      int codec = atoi(parsed->args[i]);
      if (codec>=0 && codec <=255)
	set_codec_flag(codec, c->supported_codecs);
    }
  }else if (strcase_startswith(parsed->args[1],"rhizome", NULL))
    c->flags|=MONITOR_RHIZOME;
  else if (strcase_startswith(parsed->args[1],"peers", NULL)){
    c->flags|=MONITOR_PEERS;
    enum_subscribers(NULL, monitor_announce_all_peers, NULL);
  }else if (strcase_startswith(parsed->args[1],"dnahelper", NULL))
    c->flags|=MONITOR_DNAHELPER;
  else if (strcase_startswith(parsed->args[1],"links", NULL)){
    c->flags|=MONITOR_LINKS;
    link_state_announce_links();
  }else
    return monitor_write_error(c,"Unknown monitor type");

  char msg[1024];
  snprintf(msg,sizeof(msg),"\nMONITORSTATUS:%d\n",c->flags);
  write_str(c->alarm.poll.fd,msg);
  
  return 0;
}

static int monitor_clear(const struct cli_parsed *parsed, struct cli_context *context)
{
  struct monitor_context *c=context->context;
  if (strcase_startswith(parsed->args[1],"vomp",NULL))
    c->flags&=~MONITOR_VOMP;
  else if (strcase_startswith(parsed->args[1],"rhizome", NULL))
    c->flags&=~MONITOR_RHIZOME;
  else if (strcase_startswith(parsed->args[1],"peers", NULL))
    c->flags&=~MONITOR_PEERS;
  else if (strcase_startswith(parsed->args[1],"dnahelper", NULL))
    c->flags&=~MONITOR_DNAHELPER;
  else if (strcase_startswith(parsed->args[1],"links", NULL))
    c->flags&=~MONITOR_LINKS;
  else
    return monitor_write_error(c,"Unknown monitor type");
  
  char msg[1024];
  snprintf(msg,sizeof(msg),"\nINFO:%d\n",c->flags);
  write_str(c->alarm.poll.fd,msg);
  
  return 0;
}

static int monitor_lookup_match(const struct cli_parsed *parsed, struct cli_context *context)
{
  struct monitor_context *c = context->context;
  const char *sid = parsed->args[2];
  const char *ext = parsed->args[4];
  const char *name = parsed->argc >= 4 ? parsed->args[5] : "";
  
  if (!my_subscriber)
    return monitor_write_error(c,"I don't know who I am");
  
  struct sockaddr_mdp addr={
    .port = atoi(parsed->args[3]),
  };
  
  if (stowSid((unsigned char *)&addr.sid, 0, sid)==-1)
    return monitor_write_error(c,"Invalid SID");
  
  char uri[256];
  snprintf(uri, sizeof(uri), "sid://%s/external/%s", alloca_tohex_sid(my_subscriber->sid), ext);
  DEBUGF("Sending response to %s for %s", sid, uri);
  overlay_mdp_dnalookup_reply(&addr, my_subscriber->sid, uri, ext, name);
  return 0;
}

static int monitor_call(const struct cli_parsed *parsed, struct cli_context *context)
{
  struct monitor_context *c=context->context;
  unsigned char sid[SID_SIZE];
  if (stowSid(sid, 0, parsed->args[1]) == -1)
    return monitor_write_error(c,"invalid SID, so cannot place call");
  
  if (!my_subscriber)
    return monitor_write_error(c,"I don't know who I am");
  struct subscriber *remote = find_subscriber(sid, SID_SIZE, 1);
  vomp_dial(my_subscriber, remote, parsed->args[2], parsed->args[3]);
  return 0;
}

static int monitor_call_ring(const struct cli_parsed *parsed, struct cli_context *context)
{
  struct vomp_call_state *call=vomp_find_call_by_session(strtol(parsed->args[1],NULL,16));
  if (!call)
    monitor_tell_formatted(MONITOR_VOMP, "\nHANGUP:%s\n", parsed->args[1]);
  else
    vomp_ringing(call);
  return 0;
}

static int monitor_call_pickup(const struct cli_parsed *parsed, struct cli_context *context)
{
  struct vomp_call_state *call=vomp_find_call_by_session(strtol(parsed->args[1],NULL,16));
  if (!call)
    monitor_tell_formatted(MONITOR_VOMP, "\nHANGUP:%s\n", parsed->args[1]);
  else
    vomp_pickup(call);
  return 0;
}

static int monitor_call_audio(const struct cli_parsed *parsed, struct cli_context *context)
{
  struct monitor_context *c=context->context;
  struct vomp_call_state *call=vomp_find_call_by_session(strtol(parsed->args[1],NULL,16));
  
  if (!call){
    monitor_tell_formatted(MONITOR_VOMP, "\nHANGUP:%s\n", parsed->args[1]);
    return 0;
  }
  
  int codec_type = atoi(parsed->args[2]);
  int time = parsed->argc >=4 ? atoi(parsed->args[3]) : -1;
  int sequence = parsed->argc >= 5 ? atoi(parsed->args[4]) : -1;
  
  vomp_received_audio(call, codec_type, time, sequence, c->buffer, c->data_expected);
  return 0;
}

static int monitor_call_hangup(const struct cli_parsed *parsed, struct cli_context *context)
{
  struct vomp_call_state *call=vomp_find_call_by_session(strtol(parsed->args[1],NULL,16));
  if (!call)
    monitor_tell_formatted(MONITOR_VOMP, "\nHANGUP:%s\n", parsed->args[1]);
  else
    vomp_hangup(call);
  return 0;
}

static int monitor_call_dtmf(const struct cli_parsed *parsed, struct cli_context *context)
{
  struct monitor_context *c=context->context;
  struct vomp_call_state *call=vomp_find_call_by_session(strtol(parsed->args[1],NULL,16));
  if (!call)
    return monitor_write_error(c,"Invalid call token");
  const char *digits = parsed->args[2];
  
  int i;
  for(i=0;i<strlen(digits);i++) {
    int digit=vomp_parse_dtmf_digit(digits[i]);
    if (digit<0)
      monitor_write_error(c,"Invalid DTMF digit");
    else{
      /* 80ms standard tone duration, so that it is a multiple
       of the majority of codec time units (70ms is the nominal
       DTMF tone length for most systems). */
      unsigned char code = digit <<4;
      vomp_received_audio(call, VOMP_CODEC_DTMF, -1, -1, &code, 1);
    }
  }
  return 0;
}

static int monitor_help(const struct cli_parsed *parsed, struct cli_context *context);

struct cli_schema monitor_commands[] = {
  {monitor_help,{"help",NULL},0,""},
  {monitor_set,{"monitor","vomp","<codec>","...",NULL},0,""},
  {monitor_set,{"monitor","<type>",NULL},0,""},
  {monitor_clear,{"ignore","<type>",NULL},0,""},
  {monitor_lookup_match,{"lookup","match","<sid>","<port>","<ext>","[<name>]",NULL},0,""},
  {monitor_call, {"call","<sid>","<local_did>","<remote_did>",NULL},0,""},
  {monitor_call_ring, {"ringing","<token>",NULL},0,""},
  {monitor_call_pickup, {"pickup","<token>",NULL},0,""},
  {monitor_call_audio,{"audio","<token>","<type>","[<time>]","[<sequence>]",NULL},0,""},
  {monitor_call_hangup, {"hangup","<token>",NULL},0,""},
  {monitor_call_dtmf, {"dtmf","<token>","<digits>",NULL},0,""},
  {NULL},
};

int monitor_process_command(struct monitor_context *c) 
{
  char *argv[16]={NULL,};
  int argc = parse_argv(c->line, ' ', argv, 16);
  
  struct cli_parsed parsed;
  struct cli_context context={.context=c};
  if (cli_parse(argc, (const char *const*)argv, monitor_commands, &parsed) || cli_invoke(&parsed, &context))
    return monitor_write_error(c, "Invalid command");
  return 0;
}

static int monitor_help(const struct cli_parsed *parsed, struct cli_context *context)
{
  struct monitor_context *c=context->context;
  strbuf b = strbuf_alloca(16384);
  strbuf_puts(b, "\nINFO:Usage\n");
  cli_usage(monitor_commands, XPRINTF_STRBUF(b));
  (void)write_all(c->alarm.poll.fd, strbuf_str(b), strbuf_len(b));
  return 0;
}

int monitor_announce_bundle(rhizome_manifest *m)
{
  char msg[1024];
  int len = snprintf(msg,1024,"\n*%d:BUNDLE:%s\n",
           m->manifest_all_bytes,
	   alloca_tohex_bid(m->cryptoSignPublic));
  bcopy(m->manifestdata, &msg[len], m->manifest_all_bytes);
  len+=m->manifest_all_bytes;
  msg[len++]='\n';
  monitor_tell_clients(msg, len, MONITOR_RHIZOME);
  return 0;
}

int monitor_announce_peer(const unsigned char *sid)
{
  return monitor_tell_formatted(MONITOR_PEERS, "\nNEWPEER:%s\n", alloca_tohex_sid(sid));
}

int monitor_announce_unreachable_peer(const unsigned char *sid)
{
  return monitor_tell_formatted(MONITOR_PEERS, "\nOLDPEER:%s\n", alloca_tohex_sid(sid));
}

int monitor_announce_link(int hop_count, struct subscriber *transmitter, struct subscriber *receiver)
{
  return monitor_tell_formatted(MONITOR_LINKS, "\nLINK:%d:%s:%s\n", 
    hop_count,
    transmitter?alloca_tohex_sid(transmitter->sid):"",
    alloca_tohex_sid(receiver->sid));
}

// test if any monitor clients are interested in a particular type of event
int monitor_client_interested(int mask){
  int i;
  for(i=monitor_socket_count -1;i>=0;i--) {
    if (monitor_sockets[i].flags & mask)
      return 1;
  }
  return 0;
}

int monitor_tell_clients(char *msg, int msglen, int mask)
{
  int i;
  IN();
  for(i=monitor_socket_count -1;i>=0;i--) {
    if (monitor_sockets[i].flags & mask) {
      // DEBUG("Writing AUDIOPACKET to client");
      if ( set_nonblock(monitor_sockets[i].alarm.poll.fd) == -1
	|| write_all_nonblock(monitor_sockets[i].alarm.poll.fd, msg, msglen) == -1
	|| set_block(monitor_sockets[i].alarm.poll.fd) == -1
      ) {
	INFOF("Tearing down monitor client #%d", i);
	monitor_close(&monitor_sockets[i]);
      }
    }
  }
  RETURN(0);
}

int monitor_tell_formatted(int mask, char *fmt, ...){
  char msg[1024];
  int n;
  va_list ap;
  
  va_start(ap, fmt);
  n=vsnprintf(msg, sizeof(msg), fmt, ap);
  va_end(ap);
  monitor_tell_clients(msg, n, mask);
  return 0;
}<|MERGE_RESOLUTION|>--- conflicted
+++ resolved
@@ -27,19 +27,15 @@
 #include "serval.h"
 #include "conf.h"
 #include "rhizome.h"
-<<<<<<< HEAD
 #include "cli.h"
 #include "str.h"
+#include "strbuf_helpers.h"
 #include "overlay_address.h"
 #include "monitor-client.h"
 
 #ifdef HAVE_UCRED_H
 #include <ucred.h>
 #endif
-=======
-#include "socket.h"
-#include <sys/stat.h>
->>>>>>> fd1f91db
 
 #ifdef linux
 #if defined(LOCAL_PEERCRED) && !defined(SO_PEERCRED)
@@ -81,49 +77,24 @@
 
 int monitor_setup_sockets()
 {
-  struct sockaddr_un name;
-  socklen_t len;
-  int sock;
-  
-  bzero(&name, sizeof(name));
-  name.sun_family = AF_UNIX;
-  
-  if ((sock = socket(AF_UNIX, SOCK_STREAM, 0))==-1) {
+  int sock = -1;
+  if ((sock = socket(AF_UNIX, SOCK_STREAM, 0)) == -1) {
     WHYF_perror("socket(AF_UNIX, SOCK_STREAM, 0)");
     goto error;
   }
-
-<<<<<<< HEAD
-  len = monitor_socket_name(&name);
-#ifndef linux
-  unlink(name.sun_path);
-#endif
-=======
-  socket_setname(&name, confValueGet("monitor.socket",DEFAULT_MONITOR_SOCKET_NAME), &len);
->>>>>>> fd1f91db
-
-  if(bind(sock, (struct sockaddr *)&name, len)==-1) {
-    WHYF_perror("bind(%d, %s)", sock, alloca_toprint(-1, &name, len));
-    goto error;
-  }
-  if(listen(sock,MAX_MONITOR_SOCKETS)==-1) {
-    WHYF_perror("listen(%d, %d)", sock, MAX_MONITOR_SOCKETS);
-    goto error;
-  }
-
-  int reuseP=1;
-  if(setsockopt(sock, SOL_SOCKET, SO_REUSEADDR, &reuseP, sizeof reuseP) < 0) {
-    WHYF_perror("setsockopt(%d, SOL_SOCKET, SO_REUSEADDR, &%d, %d)", sock, reuseP, (int)sizeof reuseP);
+  struct sockaddr_un addr;
+  socklen_t addrlen;
+  if (socket_setname(&addr, config.monitor.socket, &addrlen) == -1)
+    goto error;
+  if (socket_bind(sock, (struct sockaddr*)&addr, addrlen) == -1)
+    goto error;
+  if (socket_listen(sock, MAX_MONITOR_SOCKETS) == -1)
+    goto error;
+  if (socket_set_reuseaddr(sock, 1) == -1)
     WHY("Could not indicate reuse addresses. Not necessarily a problem (yet)");
-  }
-  
-  int send_buffer_size=64*1024;    
-  if(setsockopt(sock, SOL_SOCKET, SO_RCVBUF, &send_buffer_size, sizeof send_buffer_size)==-1)
-    WHYF_perror("setsockopt(%d, SOL_SOCKET, SO_RCVBUF, &%d, %d)", sock, send_buffer_size, (int)sizeof send_buffer_size);
-
+  socket_set_rcvbufsize(sock, 64 * 1024);
   if (config.debug.io || config.debug.verbose_io)
-    DEBUGF("Monitor server socket bound to %s", alloca_toprint(-1, &name, len));
-
+    DEBUGF("Monitor server socket bound to %s", alloca_sockaddr(&addr, addrlen));
   named_socket.function=monitor_poll;
   named_stats.name="monitor_poll";
   named_socket.stats=&named_stats;
@@ -132,8 +103,8 @@
   watch(&named_socket);
   return 0;
   
-  error:
-  if (sock>=0)
+error:
+  if (sock != -1)
     close(sock);
   return -1;
 }
