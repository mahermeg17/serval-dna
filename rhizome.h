--- conflicted
+++ resolved
@@ -316,19 +316,14 @@
 int rhizome_manifest_to_bar(rhizome_manifest *m,unsigned char *bar);
 long long rhizome_bar_version(unsigned char *bar);
 unsigned long long rhizome_bar_bidprefix_ll(unsigned char *bar);
-<<<<<<< HEAD
-int rhizome_list_manifests(const char *service, const char *sender_sid, const char *recipient_sid, int limit, int offset);
-int rhizome_retrieve_manifest(const char *manifestid, rhizome_manifest **mp);
+int rhizome_retrieve_manifest_bybidhex(char *bidhex,rhizome_manifest **tmp);
 int rhizome_retrieve_manifest_by_bar(unsigned char *bar,
 				     rhizome_manifest **tmp);
 int rhizome_retrieve_file(const char *fileid, const char *filepath,
 			  const unsigned char *key);
-=======
 int rhizome_list_manifests(const char *service, const char *name, 
 			   const char *sender_sid, const char *recipient_sid, 
 			   int limit, int offset);
-int rhizome_retrieve_manifest(const char *manifestid, rhizome_manifest *m);
->>>>>>> e9d283f3
 
 #define RHIZOME_DONTVERIFY 0
 #define RHIZOME_VERIFY 1
