--- conflicted
+++ resolved
@@ -107,14 +107,9 @@
   if (!rhizome_db) { RETURN(WHY("Rhizome not enabled")); }
 
   if (ob_append_byte(e,OF_TYPE_RHIZOME_ADVERT))
-<<<<<<< HEAD
-    return WHY("could not add rhizome bundle advertisement header");
+    RETURN(WHY("could not add rhizome bundle advertisement header"));
   ob_append_byte(e, 1); /* TTL (1 byte) */
 
-=======
-    { RETURN(WHY("could not add rhizome bundle advertisement header")); }
-  ob_append_byte(e,1); /* TTL */
->>>>>>> 132d3a6f
   int rfs_offset=e->length; /* remember where the RFS byte gets stored 
 			       so that we can patch it later */
   ob_append_byte(e,1+11+1+2+RHIZOME_BAR_BYTES*slots_used/* RFS */);
