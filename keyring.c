/*
Copyright (C) 2010-2012 Paul Gardner-Stephen, Serval Project.
 
This program is free software; you can redistribute it and/or
modify it under the terms of the GNU General Public License
as published by the Free Software Foundation; either version 2
of the License, or (at your option) any later version.
 
This program is distributed in the hope that it will be useful,
but WITHOUT ANY WARRANTY; without even the implied warranty of
MERCHANTABILITY or FITNESS FOR A PARTICULAR PURPOSE.  See the
GNU General Public License for more details.
 
You should have received a copy of the GNU General Public License
along with this program; if not, write to the Free Software
Foundation, Inc., 51 Franklin Street, Fifth Floor, Boston, MA  02110-1301, USA.
*/

#include "serval.h"
#include "nacl.h"
#include "overlay_address.h"

/*
  Open keyring file, read BAM and create initial context using the 
  stored salt. */
keyring_file *keyring_open(char *file)
{
  /* Allocate structure */
  keyring_file *k=calloc(sizeof(keyring_file),1);
  if (!k) {
    WHY_perror("calloc");
    return NULL;
  }
  /* Open keyring file read-write if we can, else use it read-only */
  k->file=fopen(file,"r+");
  if (!k->file) k->file=fopen(file,"r");
  if (!k->file) k->file=fopen(file,"w+");
  if (!k->file) {
    WHY_perror("fopen");
    WHYF("Could not open keyring file %s", file);
    keyring_free(k);
    return NULL;
  }
  if (fseeko(k->file,0,SEEK_END)) {
    WHY_perror("fseeko");
    WHYF("Could not seek to end of keyring file %s", file);
    keyring_free(k);
    return NULL;
  }
  k->file_size=ftello(k->file);
  if (k->file_size<KEYRING_PAGE_SIZE) {
    /* Uninitialised, so write 2KB of zeroes, 
       followed by 2KB of random bytes as salt. */
    if (fseeko(k->file,0,SEEK_SET)) {
      WHY_perror("fseeko");
      WHYF("Could not seek to start of keyring file %s", file);
      keyring_free(k);
      return NULL;
    }
    unsigned char buffer[KEYRING_PAGE_SIZE];
    bzero(&buffer[0],KEYRING_BAM_BYTES);
    if (fwrite(&buffer[0],2048,1,k->file)!=1) {
      WHY_perror("fwrite");
      WHYF("Could not write empty bitmap in fresh keyring file %s", file);
      keyring_free(k);
      return NULL;
    }
    if (urandombytes(&buffer[0],KEYRING_PAGE_SIZE-KEYRING_BAM_BYTES)) {
      WHYF("Could not get random keyring salt to put in fresh keyring file %s", file);
      keyring_free(k);
      return NULL;
    }
    if (fwrite(&buffer[0],KEYRING_PAGE_SIZE-KEYRING_BAM_BYTES,1,k->file) != 1) {
      WHY_perror("fwrite");
      WHYF("Could not write keyring salt in fresh keyring file %s", file);
      keyring_free(k);
      return NULL;
    }
    k->file_size=KEYRING_PAGE_SIZE;
  }

  /* Read BAMs for each slab in the file */
  keyring_bam **b=&k->bam;
  off_t offset=0;
  while(offset<k->file_size) {
    /* Read bitmap from slab.
       Also, if offset is zero, read the salt */
    if (fseeko(k->file,offset,SEEK_SET)) {
      WHY_perror("fseeko");
      WHYF("Could not seek to BAM in keyring file %s", file);
      keyring_free(k);
      return NULL;
    }
    *b=calloc(sizeof(keyring_bam),1);
    if (!(*b)) {
      WHY_perror("calloc");
      WHYF("Could not allocate keyring_bam structure for key ring file %s", file);
      keyring_free(k);
      return NULL;
    }
    (*b)->file_offset=offset;
    /* Read bitmap */
    int r=fread(&(*b)->bitmap[0],KEYRING_BAM_BYTES,1,k->file);
    if (r!=1) {
      WHY_perror("fread");
      WHYF("Could not read BAM from keyring file %s", file);
      keyring_free(k);
      return NULL;
    }

    /* Read salt if this is the first bitmap block.
       We setup a context for this self-supplied key-ring salt.
       (other keyring salts may be provided later on, resulting in
       multiple contexts being loaded) */
    if (!offset) {     
      k->contexts[0]=calloc(sizeof(keyring_context),1);     
      if (!k->contexts[0]) {
	WHY_perror("calloc");
	WHYF("Could not allocate keyring_context for keyring file %s", file);
	keyring_free(k);
	return NULL;
      }
      k->contexts[0]->KeyRingPin=strdup(""); /* Implied empty PIN if none provided */
      k->contexts[0]->KeyRingSaltLen=KEYRING_PAGE_SIZE-KEYRING_BAM_BYTES;
      k->contexts[0]->KeyRingSalt=malloc(k->contexts[0]->KeyRingSaltLen);
      if (!k->contexts[0]->KeyRingSalt) {
	WHY_perror("malloc");
	WHYF("Could not allocate keyring_context->salt for keyring file %s", file);
	keyring_free(k);
	return NULL;
      }
      r=fread(&k->contexts[0]->KeyRingSalt[0],k->contexts[0]->KeyRingSaltLen,1,k->file);
      if (r!=1) {
	WHY_perror("fread");
	WHYF("Could not read salt from keyring file %s", file);
	keyring_free(k);
	return NULL;
      }
      k->context_count=1;
    }

    /* Skip to next slab, and find next bam pointer. */
    offset+=KEYRING_PAGE_SIZE*(KEYRING_BAM_BYTES<<3);
    b=&(*b)->next;
  }

  return k;
}

void keyring_free(keyring_file *k)
{
  int i;
  if (!k) return;

  /* Close keyring file handle */
  if (k->file) fclose(k->file);
  k->file=NULL;

  /* Free BAMs (no substructure, so easy) */
  keyring_bam *b=k->bam;
  while(b) {    
    keyring_bam *last_bam=b;    
    b=b->next;
    /* Clear out any private data */
    bzero(last_bam,sizeof(keyring_bam));
    /* release structure */
    free(last_bam);
  }

  /* Free contexts (including subordinate identities and dynamically allocated salt strings).
     Don't forget to overwrite any private data. */
  for(i=0;i<KEYRING_MAX_CONTEXTS;i++)
    if (k->contexts[i]) {
      keyring_free_context(k->contexts[i]);
      k->contexts[i]=NULL;
    }

  /* Wipe everything, just to be sure. */
  bzero(k,sizeof(keyring_file));

  return;
}

void keyring_free_context(keyring_context *c)
{
  int i;
  if (!c) return;

  if (c->KeyRingPin) {
    /* Wipe pin before freeing (slightly tricky since this is a variable length string */
    for(i=0;c->KeyRingPin[i];i++) c->KeyRingPin[i]=' '; i=0;
    free(c->KeyRingPin); c->KeyRingPin=NULL;
  }
  if (c->KeyRingSalt) {
    bzero(c->KeyRingSalt,c->KeyRingSaltLen);
    c->KeyRingSalt=NULL;
    c->KeyRingSaltLen=0;
  }
  
  /* Wipe out any loaded identities */
  for(i=0;i<KEYRING_MAX_IDENTITIES;i++)
    if (c->identities[i]) keyring_free_identity(c->identities[i]);  

  /* Make sure any private data is wiped out */
  bzero(c,sizeof(keyring_context));

  return;
}

void keyring_free_identity(keyring_identity *id)
{
  int i;
  if (id->PKRPin) {
    /* Wipe pin before freeing (slightly tricky since this is a variable length string */
    for(i=0;id->PKRPin[i];i++) {
      if (debug & DEBUG_KEYRING)
	DEBUGF("clearing PIN char '%c'", id->PKRPin[i]);
      id->PKRPin[i]=' ';
    }
    i=0;
    
    free(id->PKRPin); id->PKRPin=NULL;
  }

  for(i=0;i<PKR_MAX_KEYPAIRS;i++)
    if (id->keypairs[i])
      keyring_free_keypair(id->keypairs[i]);

  bzero(id,sizeof(keyring_identity));
  return;
}

void keyring_free_keypair(keypair *kp)
{
  if (kp->private_key) {
    bzero(kp->private_key,kp->private_key_len);
    free(kp->private_key);
    kp->private_key=NULL;
  }
  if (kp->public_key) {
    bzero(kp->public_key,kp->public_key_len);
    free(kp->public_key);
    kp->public_key=NULL;
  }
  
  bzero(kp,sizeof(keypair));
  return;
}

/* Create a new keyring context for the loaded keyring file.
   We don't need to load any identities etc, as that happens when we enter
   an identity pin. 
   If the pin is NULL, it is assumed to be blank.
   The pin does NOT have to be numeric, and has no practical length limitation,
   as it is used as an input into a hashing function.  But for sanity sake, let's
   limit it to 16KB.
*/
int keyring_enter_keyringpin(keyring_file *k,char *pin)
{
  if (!k) return WHY("k is null");
  if (k->context_count>=KEYRING_MAX_CONTEXTS) 
    return WHY("Too many loaded contexts already");
  if (k->context_count<1)
    return WHY("Cannot enter PIN without keyring salt being available");

  k->contexts[k->context_count]=calloc(sizeof(keyring_context),1);
  if (!k->contexts[k->context_count]) return WHY("Could not allocate new keyring context structure");
  keyring_context *c=k->contexts[k->context_count];
  /* Store pin */
  c->KeyRingPin=pin?strdup(pin):strdup("");
  /* Get salt from the zeroeth context */
  c->KeyRingSalt=malloc(k->contexts[0]->KeyRingSaltLen);
  if (!c->KeyRingSalt) {
    free(c); k->contexts[k->context_count]=NULL;
    return WHY("Could not copy keyring salt from context zero");
  }
  c->KeyRingSaltLen=k->contexts[0]->KeyRingSaltLen;
  bcopy(&k->contexts[0]->KeyRingSalt[0],&c->KeyRingSalt[0],c->KeyRingSaltLen);
  k->context_count++;
  return 0;
}

/* Enter an identity pin and search for matching records.
   This involves going through the bitmap for each slab, and
   then trying each keyring pin and identity pin with each
   record marked as allocated.
   We might find more than one matching identity, and that's okay;
   we just load them all. 
*/
int keyring_enter_identitypin(keyring_file *k,char *pin)
{
  if (!k) return WHY("k is null");

  return WHY("Not implemented");
}

/*
  En/Decrypting a block requires use of the first 32 bytes of the block to provide
  salt.  The next 64 bytes constitute a message authentication code (MAC) that is
  used to verify the validity of the block.  The verification occurs in a higher
  level function, and all we need to know here is that we shouldn't decrypt the
  first 96 bytes of the block.
*/
int keyring_munge_block(unsigned char *block,int len /* includes the first 96 bytes */,
			unsigned char *KeyRingSalt,int KeyRingSaltLen,
			const char *KeyRingPin, const char *PKRPin)
{
  int exit_code=1;
  unsigned char hashKey[crypto_hash_sha512_BYTES];
  unsigned char hashNonce[crypto_hash_sha512_BYTES];

  unsigned char work[65536];
  int ofs;

  if (len<96) return WHY("block too short");

  unsigned char *PKRSalt=&block[0];
  int PKRSaltLen=32;

#if crypto_stream_xsalsa20_KEYBYTES>crypto_hash_sha512_BYTES
#error crypto primitive key size too long -- hash needs to be expanded
#endif
#if crypto_stream_xsalsa20_NONCEBYTES>crypto_hash_sha512_BYTES
#error crypto primitive nonce size too long -- hash needs to be expanded
#endif

  /* Generate key and nonce hashes from the various inputs */
#define APPEND(b,l) if (ofs+(l)>=65536) { WHY("Input too long"); goto kmb_safeexit; } bcopy((b),&work[ofs],(l)); ofs+=(l)

  /* Form key as hash of various concatenated inputs.
     The ordering and repetition of the inputs is designed to make rainbow tables
     infeasible */
  ofs=0;
  APPEND(PKRSalt,PKRSaltLen);
  APPEND(PKRPin,strlen(PKRPin));
  APPEND(PKRSalt,PKRSaltLen);
  APPEND(KeyRingPin,strlen(KeyRingPin));
  crypto_hash_sha512(hashKey,work,ofs);

  /* Form the nonce as hash of various other concatenated inputs */
  ofs=0;
  APPEND(KeyRingPin,strlen(KeyRingPin));
  APPEND(KeyRingSalt,KeyRingSaltLen);
  APPEND(KeyRingPin,strlen(KeyRingPin));
  APPEND(PKRPin,strlen(PKRPin));
  crypto_hash_sha512(hashNonce,work,ofs);

  /* Now en/de-crypt the remainder of the block. 
     We do this in-place for convenience, so you should not pass in a mmap()'d
     lump. */
  crypto_stream_xsalsa20_xor(&block[96],&block[96],len-96,
			     hashNonce,hashKey);
  exit_code=0;

 kmb_safeexit:
  /* Wipe out all sensitive structures before returning */
  ofs=0;
  bzero(&work[0],65536);
  bzero(&hashKey[0],crypto_hash_sha512_BYTES);
  bzero(&hashNonce[0],crypto_hash_sha512_BYTES);
  return exit_code;
#undef APPEND
}

#define slot_byte(X) slot[((PKR_SALT_BYTES+PKR_MAC_BYTES+2)+((X)+rotation)%(KEYRING_PAGE_SIZE-(PKR_SALT_BYTES+PKR_MAC_BYTES+2)))]
int keyring_pack_identity(keyring_context *c,keyring_identity *i,
			  unsigned char packed[KEYRING_PAGE_SIZE])
{
  int ofs=0;
  int exit_code=-1;

  /* Convert an identity to a KEYRING_PAGE_SIZE bytes long block that
     consists of 32 bytes of random salt, a 64 byte (512 bit) message
     authentication code (MAC) and the list of key pairs. */
  if (urandombytes(&packed[0],PKR_SALT_BYTES)) return WHY("Could not generate salt");
  ofs+=PKR_SALT_BYTES;
  /* Calculate MAC */
  keyring_identity_mac(c,i,&packed[0] /* pkr salt */,
		       &packed[0+PKR_SALT_BYTES] /* write mac in after salt */);
  ofs+=PKR_MAC_BYTES;

  /* Leave 2 bytes for rotation (put zeroes for now) */
  int rotate_ofs=ofs;
  packed[ofs]=0; packed[ofs+1]=0;
  ofs+=2;

  /* Write keypairs */
  int kp;
  for(kp=0;kp<i->keypair_count;kp++)
    {
      if (ofs>=KEYRING_PAGE_SIZE) {
	WHY("too many or too long key pairs");
	ofs=0; goto kpi_safeexit;
      }
      packed[ofs++]=i->keypairs[kp]->type;
      switch(i->keypairs[kp]->type) {
      case KEYTYPE_RHIZOME:
      case KEYTYPE_DID:
	/* 32 chars for unpacked DID/rhizome secret, 
	   64 chars for name (for DIDs only) */
	if ((ofs
	     +i->keypairs[kp]->private_key_len
	     +i->keypairs[kp]->public_key_len
	     )>=KEYRING_PAGE_SIZE)
	  {
	    WHY("too many or too long key pairs");
	    ofs=0;
	    goto kpi_safeexit;
	  }
	bcopy(i->keypairs[kp]->private_key,&packed[ofs],
	      i->keypairs[kp]->private_key_len);
	ofs+=i->keypairs[kp]->private_key_len;
	if (i->keypairs[kp]->type==KEYTYPE_DID) {
	  bcopy(i->keypairs[kp]->public_key,&packed[ofs],
		i->keypairs[kp]->private_key_len);
	  ofs+=i->keypairs[kp]->public_key_len; 
	}
	break;
      case KEYTYPE_CRYPTOBOX:
	/* For cryptobox we only need the private key, as we compute the public
	   key from it when extracting the identity */
	if ((ofs+i->keypairs[kp]->private_key_len)>=KEYRING_PAGE_SIZE)
	  {
	    WHY("too many or too long key pairs");
	    ofs=0;
	    goto kpi_safeexit;
	  }
	bcopy(i->keypairs[kp]->private_key,&packed[ofs],
	      i->keypairs[kp]->private_key_len);
	ofs+=i->keypairs[kp]->private_key_len;
	break;
      case KEYTYPE_CRYPTOSIGN:
	/* For cryptosign keys there is no public API in NaCl to compute the
	   public key from the private key (although we could subvert the API
	   abstraction and do it anyway). But in the interests of niceness we
	   just store the public and private key pair together */
	if ((ofs
	     +i->keypairs[kp]->private_key_len
	     +i->keypairs[kp]->public_key_len)>=KEYRING_PAGE_SIZE)
	  {
	    WHY("too many or too long key pairs");
	    ofs=0;
	    goto kpi_safeexit;
	  }
	/* Write private then public */
	bcopy(i->keypairs[kp]->private_key,&packed[ofs],
	      i->keypairs[kp]->private_key_len);
	ofs+=i->keypairs[kp]->private_key_len;
	bcopy(i->keypairs[kp]->public_key,&packed[ofs],
	      i->keypairs[kp]->public_key_len);
	ofs+=i->keypairs[kp]->public_key_len;
	break;
	
      default:
	WHY("unknown key type");
	goto kpi_safeexit;
      }
    }

  if (ofs>=KEYRING_PAGE_SIZE) {
    WHY("too many or too long key pairs");
    ofs=0; goto kpi_safeexit;
  }
  packed[ofs++]=0x00; /* Terminate block */

  /* We are now all done, give or take the zeroeing of the trailing bytes. */
  exit_code=0;


 kpi_safeexit:
  /* Clear out remainder of block so that we don't leak info.
     We could have zeroed the thing to begin with, but that means extra
     memory writes that are otherwise avoidable.
     Actually, we don't want zeroes (known plain-text attack against most
     of the block's contents in the typical case), we want random data. */
  if (urandombytes(&packed[ofs],KEYRING_PAGE_SIZE-ofs))
    return WHY("urandombytes() failed to back-fill packed identity block");

  /* Rotate block by a random amount (get the randomness safely) */
  unsigned int rotation;
  if (urandombytes((unsigned char *)&rotation,sizeof(rotation)))
    return WHY("urandombytes() failed to generate random rotation");
  rotation&=0xffff;
#ifdef NO_ROTATION
  rotation=0;
#endif
  unsigned char slot[KEYRING_PAGE_SIZE];
  /* XXX There has to be a more efficient way to do this! */
  int n;
  for(n=0;n<(KEYRING_PAGE_SIZE-(PKR_SALT_BYTES+PKR_MAC_BYTES+2));n++)
    slot_byte(n)=packed[PKR_SALT_BYTES+PKR_MAC_BYTES+2+n];
  bcopy(&slot[PKR_SALT_BYTES+PKR_MAC_BYTES+2],&packed[PKR_SALT_BYTES+PKR_MAC_BYTES+2],
	KEYRING_PAGE_SIZE-(PKR_SALT_BYTES+PKR_MAC_BYTES+2));
  packed[rotate_ofs]=rotation>>8;
  packed[rotate_ofs+1]=rotation&0xff;

  return exit_code;
}

keyring_identity *keyring_unpack_identity(unsigned char *slot, const char *pin)
{
  /* Skip salt and MAC */
  int i;
  int ofs;
  keyring_identity *id=calloc(sizeof(keyring_identity),1);
  if (!id) { WHY("calloc() of identity failed"); return NULL; }
  if (!slot) { WHY("slot is null"); return NULL; }

  id->PKRPin=strdup(pin);

  /* There was a known plain-text opportunity here:
     byte 96 must be 0x01, and some other bytes are likely deducible, e.g., the
     location of the trailing 0x00 byte can probably be guessed with confidence.
     Payload rotation would help here.  So let's do that.  First two bytes is
     rotation in bytes of remainder of block.
  */

  int rotation=(slot[PKR_SALT_BYTES+PKR_MAC_BYTES]<<8)
    |slot[PKR_SALT_BYTES+PKR_MAC_BYTES+1];
  ofs=PKR_SALT_BYTES+PKR_MAC_BYTES+2;

  /* Parse block */
  for(ofs=0;ofs<(KEYRING_PAGE_SIZE-PKR_SALT_BYTES-PKR_MAC_BYTES-2);)
    {
      switch(slot_byte(ofs)) {
      case 0x00:
	/* End of data, stop looking */
	ofs=KEYRING_PAGE_SIZE;
	break;
      case KEYTYPE_RHIZOME:
      case KEYTYPE_DID:
      case KEYTYPE_CRYPTOBOX:
      case KEYTYPE_CRYPTOSIGN:
	if (id->keypair_count>=PKR_MAX_KEYPAIRS) {
	  WHY("Too many key pairs in identity");
	  keyring_free_identity(id);
	  return NULL;
	}
	keypair *kp=id->keypairs[id->keypair_count]=calloc(sizeof(keypair),1);
	if (!id->keypairs[id->keypair_count]) {
	  WHY("calloc() of key pair structure failed.");
	  keyring_free_identity(id);
	  return NULL;
	}
	kp->type=slot_byte(ofs);
	switch(kp->type) {
	case KEYTYPE_CRYPTOBOX:
	  kp->private_key_len=crypto_box_curve25519xsalsa20poly1305_SECRETKEYBYTES;
	  kp->public_key_len=crypto_box_curve25519xsalsa20poly1305_PUBLICKEYBYTES;
	  break;
	case KEYTYPE_CRYPTOSIGN:
	  kp->private_key_len=crypto_sign_edwards25519sha512batch_SECRETKEYBYTES;
	  kp->public_key_len=crypto_sign_edwards25519sha512batch_PUBLICKEYBYTES;
	  break;
	case KEYTYPE_RHIZOME: 
	  kp->private_key_len=32; kp->public_key_len=0;
	  break;
	case KEYTYPE_DID:
	  kp->private_key_len=32; kp->public_key_len=64;
	  break;
	}
	kp->private_key=malloc(kp->private_key_len);
	if (!kp->private_key) {
	  WHY("malloc() of private key storage failed.");
	  keyring_free_identity(id);
	  return NULL;
	}
	for(i=0;i<kp->private_key_len;i++) kp->private_key[i]=slot_byte(ofs+1+i);
	kp->public_key=malloc(kp->public_key_len);
	if (!kp->public_key) {
	  WHY("malloc() of public key storage failed.");
	  keyring_free_identity(id);
	  return NULL;
	}
	/* Hop over the private key and token that we have read */
	ofs+=1+kp->private_key_len;
	switch(kp->type) {
	case KEYTYPE_CRYPTOBOX:
	  /* Compute public key from private key.
	     
	     Public key calculation as below is taken from section 3 of:
	     http://cr.yp.to/highspeed/naclcrypto-20090310.pdf
	     
	     XXX - This can take a while on a mobile phone since it involves a
	     scalarmult operation, so searching through all slots for a pin could 
	     take a while (perhaps 1 second per pin:slot cominbation).  
	     This is both good and bad.  The other option is to store
	     the public key as well, which would make entering a pin faster, but
	     would also make trying an incorrect pin faster, thus simplifying some
	     brute-force attacks.  We need to make a decision between speed/convenience
	     and security here.
	  */
	  crypto_scalarmult_curve25519_base(kp->public_key,kp->private_key);
	  break;
	case KEYTYPE_DID:
	case KEYTYPE_CRYPTOSIGN:
	  /* While it is possible to compute the public key from the private key,
	     NaCl currently does not provide a function to do this, so we have to
	     store it, or else subvert the NaCl API, which I would rather not do.
	     So we just copy it out.  We use the same code for extracting the
	     public key for a DID (i.e, subscriber name)
	  */
	  for(i=0;i<kp->public_key_len;i++) kp->public_key[i]=slot_byte(ofs+i);
	  ofs+=kp->public_key_len;
	  break;
	case KEYTYPE_RHIZOME: 
	  /* no public key value for these, just do nothing */
	  break;
	}
	id->keypair_count++;
	break;
      default:
	/* Invalid data, so invalid record.  Free and return failure.
	   We don't complain about this, however, as it is the natural
	   effect of trying a pin on an incorrect keyring slot. */
	keyring_free_identity(id);	
	return NULL;
      }
      
    }
  return id;
}

int keyring_identity_mac(keyring_context *c,keyring_identity *id,
			 unsigned char *pkrsalt,unsigned char *mac)
{
  int ofs;
  unsigned char work[65536];
#define APPEND(b,l) if (ofs+(l)>=65536) { bzero(work,ofs); return WHY("Input too long"); } bcopy((b),&work[ofs],(l)); ofs+=(l)

  ofs=0;
  APPEND(&pkrsalt[0],32);
  APPEND(id->keypairs[0]->private_key,id->keypairs[0]->private_key_len);
  APPEND(id->keypairs[0]->public_key,id->keypairs[0]->public_key_len);
  APPEND(id->PKRPin,strlen(id->PKRPin));
  crypto_hash_sha512(mac,work,ofs);
  return 0;
}


/* Read the slot, and try to decrypt it.
   Decryption is symmetric with encryption, so the same function is used
   for munging the slot before making use of it, whichever way we are going.
   Once munged, we then need to verify that the slot is valid, and if so
   unpack the details of the identity.
*/
int keyring_decrypt_pkr(keyring_file *k,keyring_context *c,
			const char *pin,int slot_number)
{
  int exit_code=1;
  unsigned char slot[KEYRING_PAGE_SIZE];
  unsigned char hash[crypto_hash_sha512_BYTES];
  unsigned char work[65536];
  keyring_identity *id=NULL; 

  /* 1. Read slot. */
  if (fseeko(k->file,slot_number*KEYRING_PAGE_SIZE,SEEK_SET))
    return WHY_perror("fseeko");
  if (fread(&slot[0],KEYRING_PAGE_SIZE,1,k->file)!=1)
    return WHY_perror("fread");
  /* 2. Decrypt data from slot. */
  if (keyring_munge_block(slot,KEYRING_PAGE_SIZE,
			  k->contexts[0]->KeyRingSalt,
			  k->contexts[0]->KeyRingSaltLen,
			  c->KeyRingPin,pin)) {
    WHY("keyring_munge_block() failed");
    goto kdp_safeexit;
  }  

  /* 3. Unpack contents of slot into a new identity in the provided context. */  
  id=keyring_unpack_identity(slot,pin);
  if (!id) {
    // Don't complain, because this happens routinely when trying pins against slots.
    // WHY("keyring_unpack_identity() failed");
    goto kdp_safeexit;
  }
  id->slot=slot_number;

  /* 4. Verify that slot is self-consistent (check MAC) */
  if (keyring_identity_mac(k->contexts[0],id,&slot[0],hash)) {
    WHY("could not calculate MAC for identity");
    goto kdp_safeexit;
  }
  /* compare hash to record */
  if (memcmp(hash,&slot[32],crypto_hash_sha512_BYTES))
    {      
      WHY("Slot is not valid (MAC mismatch)");
      dump("computed",hash,crypto_hash_sha512_BYTES);
      dump("stored",&slot[32],crypto_hash_sha512_BYTES);
      goto kdp_safeexit;
    }
  
  // add any unlocked subscribers to our memory table, flagged as local sid's
  int i=0;
  for (i=0;i<id->keypair_count;i++){
    if (id->keypairs[i]->type == KEYTYPE_CRYPTOBOX){
      struct subscriber *subscriber = find_subscriber(id->keypairs[i]->public_key, SID_SIZE, 1);
      if (subscriber){
	set_reachable(subscriber, REACHABLE_SELF);
	if (!my_subscriber)
	  my_subscriber=subscriber;
      }
    }
  }
  
  /* Well, it's all fine, so add the id into the context and return */
  c->identities[c->identity_count++]=id;
  
  return 0;

 kdp_safeexit:
  /* Clean up any potentially sensitive data before exiting */
  bzero(slot,KEYRING_PAGE_SIZE);
  bzero(hash,crypto_hash_sha512_BYTES);
  bzero(&work[0],65536);
  if (id) keyring_free_identity(id); id=NULL;
  return exit_code;
}

/* Try all valid slots with the PIN and see if we find any identities with that PIN.
   We might find more than one. */
int keyring_enter_pin(keyring_file *k, const char *pin)
{
  IN();
  if (!k) RETURN(-1);
  if (!pin) pin="";

  int slot;
  int identitiesFound=0;

  for(slot=0;slot<k->file_size/KEYRING_PAGE_SIZE;slot++)
    {
      /* slot zero is the BAM and salt, so skip it */
      if (slot&(KEYRING_BAM_BITS-1)) {
	/* Not a BAM slot, so examine */
	off_t file_offset=slot*KEYRING_PAGE_SIZE;

	/* See if this part of the keyring file is organised */
	keyring_bam *b=k->bam;
	while (b&&(file_offset>=b->file_offset+KEYRING_SLAB_SIZE))
	  b=b->next;
	if (!b) continue;

	/* Now see if slot is marked in-use.  No point checking unallocated slots,
	   especially since the cost can be upto a second of CPU time on a phone. */
	int position=slot&(KEYRING_BAM_BITS-1);
	int byte=position>>3;
	int bit=position&7;
	if (b->bitmap[byte]&(1<<bit)) {
	  /* Slot is occupied, so check it.
	     We have to check it for each keyring context (ie keyring pin) */
	  int c;
	  for(c=0;c<k->context_count;c++)
	    {
	      int result=keyring_decrypt_pkr(k,k->contexts[c],pin?pin:"",slot);
	      if (!result)
		identitiesFound++;
		
	    }
	}	
      }
    }
  
  /* Tell the caller how many identities we found */
  RETURN(identitiesFound);
  
}

/* Create a new identity in the specified context (which supplies the keyring pin)
   with the specified PKR pin.  
   The crypto_box and crypto_sign key pairs are automatically created, and the PKR
   is packed and written to a hithero unallocated slot which is then marked full. 
*/
keyring_identity *keyring_create_identity(keyring_file *k,keyring_context *c, const char *pin)
{
  /* Check obvious abort conditions early */
  if (!k) { WHY("keyring is NULL"); return NULL; }
  if (!k->bam) { WHY("keyring lacks BAM (not to be confused with KAPOW)"); return NULL; }
  if (!c) { WHY("keyring context is NULL"); return NULL; }
  if (c->identity_count>=KEYRING_MAX_IDENTITIES) 
    { WHY("keyring context has too many identities"); return NULL; }

  if (!pin) pin="";

  keyring_identity *id=calloc(sizeof(keyring_identity),1);
  if (!id) { WHY_perror("calloc"); return NULL; }
  
  /* Store pin */
  id->PKRPin=strdup(pin);
  if (!id->PKRPin) {
    WHY("Could not store pin");
    goto kci_safeexit;
  }

  /* Find free slot in keyring.
     Slot 0 in any slab is the BAM and possible keyring salt, so only search for
     space in slots 1 and above. */
  /* XXX Only stores to first slab! */
  keyring_bam *b=k->bam; 
  for(id->slot=1;id->slot<KEYRING_BAM_BITS;id->slot++)
    {
      int position=id->slot&(KEYRING_BAM_BITS-1);
      int byte=position>>3;
      int bit=position&7;
      if (!(b->bitmap[byte]&(1<<bit))) 
	/* found a free slot */
	break;
    }
  if (id->slot>=KEYRING_BAM_BITS) {
    WHY("no free slots in first slab (and I don't know how to store in subsequent slabs yet");
    goto kci_safeexit;
  }

  /* Allocate key pairs */

  /* crypto_box key pair */
  id->keypairs[0]=calloc(sizeof(keypair),1);
  if (!id->keypairs[0]) {
    WHY("calloc() failed preparing first key pair storage");
    goto kci_safeexit;
  }
  id->keypair_count=1;
  id->keypairs[0]->type=KEYTYPE_CRYPTOBOX;
  id->keypairs[0]->private_key_len=crypto_box_curve25519xsalsa20poly1305_SECRETKEYBYTES;
  id->keypairs[0]->private_key=malloc(id->keypairs[0]->private_key_len);
  if (!id->keypairs[0]->private_key) {
    WHY("malloc() failed preparing first private key storage");
    goto kci_safeexit;
  }
  id->keypairs[0]->public_key_len=crypto_box_curve25519xsalsa20poly1305_PUBLICKEYBYTES;
  id->keypairs[0]->public_key=malloc(id->keypairs[0]->public_key_len);
  if (!id->keypairs[0]->public_key) {
    WHY("malloc() failed preparing first public key storage");
    goto kci_safeexit;
  }
  /* Filter out public keys that start with 0x0, as they are reserved for address
     abbreviation. */
  id->keypairs[0]->public_key[0]=0;
  while(id->keypairs[0]->public_key[0]<0x10)
    crypto_box_curve25519xsalsa20poly1305_keypair(id->keypairs[0]->public_key,
						  id->keypairs[0]->private_key);

  // add new identity to in memory table
  struct subscriber *subscriber = find_subscriber(id->keypairs[0]->public_key, SID_SIZE, 1);
  if (subscriber){
    set_reachable(subscriber, REACHABLE_SELF);
    if (!my_subscriber)
      my_subscriber=subscriber;
  }
  
  /* crypto_sign key pair */
  id->keypairs[1]=calloc(sizeof(keypair),1);
  if (!id->keypairs[1]) {
    WHY("calloc() failed preparing second key pair storage");
    goto kci_safeexit;
  }
  id->keypair_count=2;
  id->keypairs[1]->type=KEYTYPE_CRYPTOSIGN;
  id->keypairs[1]->private_key_len=crypto_sign_edwards25519sha512batch_SECRETKEYBYTES;
  id->keypairs[1]->private_key=malloc(id->keypairs[1]->private_key_len);
  if (!id->keypairs[1]->private_key) {
    WHY("malloc() failed preparing second private key storage");
    goto kci_safeexit;
  }
  id->keypairs[1]->public_key_len=crypto_sign_edwards25519sha512batch_PUBLICKEYBYTES;
  id->keypairs[1]->public_key=malloc(id->keypairs[1]->public_key_len);
  if (!id->keypairs[1]->public_key) {
    WHY("malloc() failed preparing second public key storage");
    goto kci_safeexit;
  }

  crypto_sign_edwards25519sha512batch_keypair(id->keypairs[1]->public_key,
					      id->keypairs[1]->private_key);

  /* Rhizome Secret (for protecting Bundle Private Keys) */
  id->keypairs[2]=calloc(sizeof(keypair),1);
  if (!id->keypairs[2]) {
    WHY("calloc() failed preparing second key pair storage");
    goto kci_safeexit;
  }
  id->keypair_count=3;
  id->keypairs[2]->type=KEYTYPE_RHIZOME;
  id->keypairs[2]->private_key_len=32;
  id->keypairs[2]->private_key=malloc(id->keypairs[2]->private_key_len);
  if (!id->keypairs[2]->private_key) {
    WHY("malloc() failed preparing second private key storage");
    goto kci_safeexit;
  }
  id->keypairs[2]->public_key_len=0;
  id->keypairs[2]->public_key=NULL;
  urandombytes(id->keypairs[2]->private_key,id->keypairs[2]->private_key_len);

  /* Mark slot in use */
  int position=id->slot&(KEYRING_BAM_BITS-1);
  int byte=position>>3;
  int bit=position&7;  
  b->bitmap[byte]|=(1<<bit);

  /* Add identity to data structure */
  c->identities[c->identity_count++]=id;

  /* We require explicit calling of keyring_commit(), since that seems
     more sensible */
#ifdef NOTDEFINED
  /* Commit keyring to disk */
  if (keyring_commit(k))
    {
      /* Write to disk failed, so unlink identity and clear allocation and generally
	 clean up the mess. */
      b->bitmap[byte]&=0xff-(1<<bit);
      /* Add identity to data structure */
      c->identities[--c->identity_count]=NULL;
    }
  else
#endif

  /* Everything went fine */
  return id;

 kci_safeexit:
  if (id) keyring_free_identity(id);
  return NULL;
}

int keyring_commit(keyring_file *k)
{
  int errorCount=0;
  if (!k) return WHY("keyring was NULL");
  if (k->context_count<1) return WHY("Keyring has no contexts");

  /* Write all BAMs */
  keyring_bam *b=k->bam;
  while (b) {
    if (fseeko(k->file,b->file_offset,SEEK_SET)==0)
      {
	if (fwrite(b->bitmap,KEYRING_BAM_BYTES,1,k->file)!=1) errorCount++;
	else
	  if (fwrite(k->contexts[0]->KeyRingSalt,k->contexts[0]->KeyRingSaltLen,1,
		   k->file)!=1) errorCount++;
      }
    else errorCount++;
    b=b->next;
  }

  /* For each identity in each context, write the record to disk.
     This re-salts every identity as it is re-written, and the pin 
     for each identity and context is used, so changing a keypair or pin
     is as simple as updating the keyring_identity or related structure, 
     and then calling this function. */
  int cn,in;
  for(cn=0;cn<k->context_count;cn++)
    for(in=0;in<k->contexts[cn]->identity_count;in++)
      {
	unsigned char pkr[KEYRING_PAGE_SIZE];
	if (keyring_pack_identity(k->contexts[cn],
				  k->contexts[cn]->identities[in],
				  pkr))
	  errorCount++;
	else {
	  /* Now crypt and store block */
	  /* Crypt */
	  if (keyring_munge_block(pkr,
				  KEYRING_PAGE_SIZE,
				  k->contexts[cn]->KeyRingSalt, 
				  k->contexts[cn]->KeyRingSaltLen, 
				  k->contexts[cn]->KeyRingPin,
				  k->contexts[cn]->identities[in]->PKRPin))
	    errorCount++;
	  else {
	    /* Store */
	    off_t file_offset
	      =KEYRING_PAGE_SIZE
	      *k->contexts[cn]->identities[in]->slot;
	    if (!file_offset) {
	      if (debug * DEBUG_KEYRING)
		DEBUGF("ID %d:%d has slot=0", cn,in);
	    }
	    else if (fseeko(k->file,file_offset,SEEK_SET))
	      errorCount++;
	    else
	      if (fwrite(pkr,KEYRING_PAGE_SIZE,1,k->file)!=1)
		errorCount++;
	  }
	}
      }

  if (errorCount) WHY("One or more errors occurred while commiting keyring to disk");
  return errorCount;
}

int keyring_set_did(keyring_identity *id,char *did,char *name)
{
  if (!id) return WHY("id is null");
  if (!did) return WHY("did is null");
  if (!name) name="Mr. Smith";

  /* Find where to put it */
  int i;
  for(i=0;i<id->keypair_count;i++)
    if (id->keypairs[i]->type==KEYTYPE_DID) {
      if (debug & DEBUG_KEYRING)
	DEBUG("Identity contains DID");
      break;
    }

  if (i>=PKR_MAX_KEYPAIRS) return WHY("Too many key pairs");

  /* allocate if needed */
  if (i>=id->keypair_count) {
    id->keypairs[i]=calloc(sizeof(keypair),1);
    if (!id->keypairs[i]) return WHY_perror("calloc");
    id->keypairs[i]->type=KEYTYPE_DID;
    unsigned char *packedDid=calloc(32,1);
    if (!packedDid) return WHY_perror("calloc");
    unsigned char *packedName=calloc(64,1);
    if (!packedName) return WHY_perror("calloc");
    id->keypairs[i]->private_key=packedDid;
    id->keypairs[i]->private_key_len=32;
    id->keypairs[i]->public_key=packedName;
    id->keypairs[i]->public_key_len=64;
    id->keypair_count++;
    if (debug & DEBUG_KEYRING)
      DEBUG("Created DID record for identity");
  }
  
  /* Store DID unpacked for ease of searching */
  int len=strlen(did); if (len>31) len=31;
  bcopy(did,&id->keypairs[i]->private_key[0],len);
  bzero(&id->keypairs[i]->private_key[len],32-len);
  len=strlen(name); if (len>63) len=63;
  bcopy(name,&id->keypairs[i]->public_key[0],len);
  bzero(&id->keypairs[i]->public_key[len],64-len);
  dump("storing did",&id->keypairs[i]->private_key[0],32);
  dump("storing name",&id->keypairs[i]->public_key[0],64);
  
  return 0;
}

int keyring_find_did(const keyring_file *k,int *cn,int *in,int *kp,char *did)
{
  if (keyring_sanitise_position(k,cn,in,kp)) return 0;

  while (1) {
    /* we know we have a sane position, so see if it is interesting */
    
    if (k->contexts[*cn]->identities[*in]->keypairs[*kp]->type==KEYTYPE_DID)
      {
	/* Compare DIDs */
	if ((!did[0])
	    ||(did[0]=='*'&&did[1]==0)
	    ||(!strcasecmp(did,(char *)k->contexts[*cn]->identities[*in]
			   ->keypairs[*kp]->private_key)))
	  {
	    /* match */
	    return 1;
	  }
      }
    
    (*kp)++;
    if (keyring_sanitise_position(k,cn,in,kp)) return 0;
  }

  return 0;
}

int keyring_identity_find_keytype(const keyring_file *k, int cn, int in, int keytype)
{
  int kp;
  for (kp = 0; kp < keyring->contexts[cn]->identities[in]->keypair_count; ++kp)
    if (keyring->contexts[cn]->identities[in]->keypairs[kp]->type == keytype)
      return kp;
  return -1;
}

int keyring_next_keytype(const keyring_file *k, int *cn, int *in, int *kp, int keytype)
{
  while (!keyring_sanitise_position(k, cn, in, kp)) {
    if (k->contexts[*cn]->identities[*in]->keypairs[*kp]->type == keytype)
      return 1;
    ++*kp;
  }
  return 0;
}

int keyring_next_identity(const keyring_file *k, int *cn, int *in, int *kp)
{
  return keyring_next_keytype(k, cn, in, kp, KEYTYPE_CRYPTOBOX);
}

int keyring_sanitise_position(const keyring_file *k,int *cn,int *in,int *kp)
{
  if (!k) return 1;
  /* Sanity check passed in position */
  if ((*cn)>=keyring->context_count) return 1;
  if ((*in)>=keyring->contexts[*cn]->identity_count)
    {
      (*in)=0; (*cn)++;
      if ((*cn)>=keyring->context_count) return 1;
    }
  if ((*kp)>=keyring->contexts[*cn]->identities[*in]->keypair_count)
    {
      *kp=0; (*in)++;
      if ((*in)>=keyring->contexts[*cn]->identity_count)
	{
	  (*in)=0; (*cn)++;
	  if ((*cn)>=keyring->context_count) return 1;
	}
    }
  return 0;
}

unsigned char *keyring_find_sas_private(keyring_file *k,unsigned char *sid,
					unsigned char **sas_public)
{
  IN();
  int cn=0,in=0,kp=0;

  if (!keyring_find_sid(k,&cn,&in,&kp,sid)) {
    RETURNNULL(WHYNULL("Could not find SID in keyring, so can't find SAS"));
  }

  for(kp=0;kp<k->contexts[cn]->identities[in]->keypair_count;kp++)
    if (k->contexts[cn]->identities[in]->keypairs[kp]->type==KEYTYPE_CRYPTOSIGN)
      {
	if (sas_public) 
	  *sas_public=
	    k->contexts[cn]->identities[in]->keypairs[kp]->public_key;
	if (debug & DEBUG_KEYRING)
	  DEBUGF("Found SAS entry for %s*", alloca_tohex(sid, 7));
	RETURN(k->contexts[cn]->identities[in]->keypairs[kp]->private_key);
      }

  RETURNNULL(WHYNULL("Identity lacks SAS"));
}

static int keyring_store_sas(overlay_mdp_frame *req){
  struct subscriber *subscriber = find_subscriber(req->in.src.sid,SID_SIZE,1);
  
  if (subscriber->sas_valid){
    if (debug & DEBUG_KEYRING)
      DEBUGF("Ignoring SID:SAS mapping for %s, already have one", alloca_tohex_sid(req->in.src.sid));
    return 0;
  }
  
  if (debug & DEBUG_KEYRING)
    DEBUGF("Received SID:SAS mapping, %d bytes", req->out.payload_length);
  
  unsigned keytype = req->out.payload[0];
  
  if (keytype!=KEYTYPE_CRYPTOSIGN)
    return WHYF("Ignoring SID:SAS mapping with unsupported key type %u", keytype);

  if (req->out.payload_length < 1 + SAS_SIZE)
    return WHY("Truncated key mapping announcement?");
  
  unsigned char plain[req->out.payload_length];
  unsigned long long plain_len=0;
  unsigned char *sas_public=&req->out.payload[1];
  unsigned char *compactsignature = &req->out.payload[1+SAS_SIZE];
  int siglen=SID_SIZE+crypto_sign_edwards25519sha512batch_BYTES;
  unsigned char signature[siglen];
  
  /* reconstitute signed SID for verification */
  bcopy(&compactsignature[0],&signature[0],32);
  bcopy(&req->out.src.sid[0],&signature[32],SID_SIZE);
  bcopy(&compactsignature[32],&signature[32+SID_SIZE],32);
  
  int r=crypto_sign_edwards25519sha512batch_open(plain,&plain_len,
						 signature,siglen,
						 sas_public);
  if (r)
    return WHY("SID:SAS mapping verification signature does not verify");
  /* These next two tests should never be able to fail, but let's just check anyway. */
  if (plain_len != SID_SIZE)
    return WHY("SID:SAS mapping signed block is wrong length");
  if (memcmp(plain, req->out.src.sid, SID_SIZE) != 0)
    return WHY("SID:SAS mapping signed block is for wrong SID");
  
  /* now store it */
  bcopy(sas_public, subscriber->sas_public, SAS_SIZE);
  subscriber->sas_valid=1;
  subscriber->sas_last_request=-1;
  
  if (debug & DEBUG_KEYRING)
    DEBUGF("Stored SID:SAS mapping, SID=%s to SAS=%s",
	   alloca_tohex_sid(req->out.src.sid),
	   alloca_tohex_sas(subscriber->sas_public)
	   );
  return 0;
}

int keyring_mapping_request(keyring_file *k, overlay_mdp_frame *req)
{
  if (!k) return WHY("keyring is null");
  if (!req) return WHY("req is null");

  /* The authcryption of the MDP frame proves that the SAS key is owned by the
     owner of the SID, and so is absolutely compulsory. */
  if (req->packetTypeAndFlags&(MDP_NOCRYPT|MDP_NOSIGN)) 
    return WHY("mapping requests must be performed under authcryption");

  if (req->out.payload_length==1) {
    /* It's a request, so find the SAS for the SID the request was addressed to,
       use that to sign that SID, and then return it in an authcrypted frame. */
    unsigned char *sas_public=NULL;
    unsigned char *sas_priv =keyring_find_sas_private(keyring,req->out.dst.sid,&sas_public);

    if ((!sas_priv)||(!sas_public)) return WHY("I don't have that SAS key");
    unsigned long long slen;
    /* type of key being verified */
    req->out.payload[0]=KEYTYPE_CRYPTOSIGN;
    /* the public key itself */
    int sigbytes=crypto_sign_edwards25519sha512batch_BYTES;
    bcopy(sas_public,&req->out.payload[1], SAS_SIZE);
    /* and a signature of the SID using the SAS key, to prove possession of
       the key.  Possession of the SID has already been established by the
       decrypting of the surrounding MDP packet.
       XXX - We could chop the SID out of the middle of the signed block here,
       just as we do for signed MDP packets to save 32 bytes.  We won't worry
       about doing this, however, as the mapping process is only once per session,
       not once per packet.  Unless I get excited enough to do it, that is.
    */
    if (crypto_sign_edwards25519sha512batch
	(&req->out.payload[1+SAS_SIZE],&slen,req->out.dst.sid,SID_SIZE,sas_priv))
      return WHY("crypto_sign() failed");
    /* chop the SID out of the signature, since it can be reinserted on reception */
    bcopy(&req->out.payload[1+SAS_SIZE+32+SID_SIZE], &req->out.payload[1+SAS_SIZE+32], sigbytes-32);
    slen-=SID_SIZE;
    /* and record the full length of this */
    req->out.payload_length = 1 + SAS_SIZE + slen;
    overlay_mdp_swap_src_dst(req);
    req->packetTypeAndFlags=MDP_TX; /* crypt and sign */
    if (debug & DEBUG_KEYRING)
      DEBUGF("Sending SID:SAS mapping, %d bytes, %s:0x%X -> %s:0x%X",
	    req->out.payload_length,
	    alloca_tohex_sid(req->out.src.sid), req->out.src.port,
	    alloca_tohex_sid(req->out.dst.sid), req->out.dst.port
	  );
    return overlay_mdp_dispatch(req,0,NULL,0);
  } else {
    return keyring_store_sas(req);
  }
  return WHY("Not implemented");
}

int keyring_send_sas_request(struct subscriber *subscriber){
  if (subscriber->sas_valid)
    return 0;
  
  time_ms_t now = gettime_ms();
  
  if (now < subscriber->sas_last_request + 100){
    if (debug & DEBUG_KEYRING)
      INFO("Too soon to ask for SAS mapping again");
    return 0;
  }
  
  if (!my_subscriber)
    return WHY("couldn't request SAS (I don't know who I am)");
  
  if (debug & DEBUG_KEYRING)
    DEBUGF("Requesting SAS mapping for SID=%s", alloca_tohex_sid(subscriber->sid));
  
  // always send our sid in full, it's likely this is a new peer
  my_subscriber->send_full = 1;
  
  /* request mapping (send request auth-crypted). */
  overlay_mdp_frame mdp;
  memset(&mdp,0,sizeof(overlay_mdp_frame));
  
  mdp.packetTypeAndFlags=MDP_TX;
  bcopy(subscriber->sid,mdp.out.dst.sid,SID_SIZE);
  mdp.out.dst.port=MDP_PORT_KEYMAPREQUEST;
  mdp.out.src.port=MDP_PORT_KEYMAPREQUEST;
<<<<<<< HEAD
  bcopy(my_subscriber->sid,mdp.out.src.sid,SID_SIZE);
=======
  if (k->contexts[0]->identity_count&&
      k->contexts[0]->identities[0]->keypair_count&&
      k->contexts[0]->identities[0]->keypairs[0]->type
      ==KEYTYPE_CRYPTOBOX)
    bcopy(keyring->contexts[0]->identities[0]->keypairs[0]->public_key,
	  mdp.out.src.sid,SID_SIZE);
  else { RETURNNULL(WHYNULL("couldn't request SAS (I don't know who I am)")); }
>>>>>>> b4c92a28
  mdp.out.payload_length=1;
  mdp.out.payload[0]=KEYTYPE_CRYPTOSIGN;
  
  if (overlay_mdp_dispatch(&mdp, 0 /* system generated */, NULL, 0))
<<<<<<< HEAD
    return WHY("Failed to send SAS resolution request");
=======
    RETURNNULL(WHYNULL("Failed to send SAS resolution request"));
>>>>>>> b4c92a28
  if (debug & DEBUG_KEYRING)
    DEBUGF("Dispatched SAS resolution request");
  
  subscriber->sas_last_request=now;
  return 0;
}

int keyring_find_sid(const keyring_file *k, int *cn, int *in, int *kp, const unsigned char *sid)
{
  for (; !keyring_sanitise_position(k, cn, in, kp); ++*kp)
    if (k->contexts[*cn]->identities[*in]->keypairs[*kp]->type == KEYTYPE_CRYPTOBOX
      && memcmp(sid, k->contexts[*cn]->identities[*in]->keypairs[*kp]->public_key, SID_SIZE) == 0)
      return 1;
  return 0;
}

void keyring_identity_extract(const keyring_identity *id, const unsigned char **sidp, const char **didp, const char **namep)
{
  int todo = (sidp ? 1 : 0) | (didp ? 2 : 0) | (namep ? 4 : 0);
  int kpn;
  for (kpn = 0; todo && kpn < id->keypair_count; ++kpn) {
    keypair *kp = id->keypairs[kpn];
    switch (kp->type) {
    case KEYTYPE_CRYPTOBOX:
      if (sidp)
	*sidp = kp->public_key;
      todo &= ~1;
      break;
    case KEYTYPE_DID:
      if (didp)
	*didp = (const char *) kp->private_key;
      if (namep)
	*namep = (const char *) kp->public_key;
      todo &= ~6;
      break;
    }
  }
}

int keyring_enter_pins(keyring_file *k, const char *pinlist)
{
  char pin[1024];
  int i,j=0;

  for(i=0;i<=strlen(pinlist);i++)
    if (pinlist[i]==','||pinlist[i]==0)
      {
	pin[j]=0;
	keyring_enter_pin(k,pin);
	j=0;
      }
    else
      if (j<1023) pin[j++]=pinlist[i];

  return 0;
}

keyring_file *keyring_open_with_pins(const char *pinlist)
{
  keyring_file *k = NULL;
  IN();
  if (create_serval_instance_dir() == -1)
    RETURN(NULL);
  char keyringFile[1024];
  if (!FORM_SERVAL_INSTANCE_PATH(keyringFile, "serval.keyring"))
    RETURN(NULL);
  if ((k = keyring_open(keyringFile)) == NULL)
    RETURN(NULL);
  keyring_enter_pins(k,pinlist);
  RETURN(k);
}

/* If no identities, create an initial identity with a phone number.
   This identity will not be pin protected (initially). */
int keyring_seed(keyring_file *k)
{
  if (!k) return WHY("keyring is null");

  /* nothing to do if there is already an identity */
  if (k->contexts[0]->identity_count)
    return 0;

  int i;
  unsigned char did[65];
  /* Securely generate random telephone number */
  urandombytes((unsigned char *)did,10);
  /* Make DID start with 2 through 9, as 1 is special in many number spaces, 
     and 0 is commonly used for escaping to national or international dialling. */ 
  did[0]='2'+(did[0]%8);
  /* Then add 10 more digits, which is what we do in the mobile phone software */
  for(i=1;i<11;i++) did[i]='0'+(did[i]%10); did[11]=0;
  
  keyring_identity *id=keyring_create_identity(k,k->contexts[0],"");
  if (!id) return WHY("Could not create new identity");
  if (keyring_set_did(id,(char *)did,"")) return WHY("Could not set DID of new identity");
  if (keyring_commit(k)) return WHY("Could not commit new identity to keyring file");
  return 0;
}

/*
  The CryptoBox function of NaCl involves a scalar mult operation between the
  public key of the recipient and the private key of the sender (or vice versa).
  This can take about 1 cpu second on a phone, which is rather bad.
  Fortunately, NaCl allows the caching of the result of this computation, which can
  then be fed into the process to make it much, much faster.
  Thus we need a mechanism for caching the various scalarmult results so that they
  can indeed be reused.
*/

/* XXX We need a more efficient implementation than a linear list, but it will
   do for now. */
struct nm_record {
  /* 96 bytes per record */
  unsigned char known_key[crypto_box_curve25519xsalsa20poly1305_PUBLICKEYBYTES];
  unsigned char unknown_key[crypto_box_curve25519xsalsa20poly1305_PUBLICKEYBYTES];
  unsigned char nm_bytes[crypto_box_curve25519xsalsa20poly1305_BEFORENMBYTES];
};

int nm_slots_used=0;
/* 512 x 96 bytes = 48KB, not too big */
#define NM_CACHE_SLOTS 512
struct nm_record nm_cache[NM_CACHE_SLOTS];

unsigned char *keyring_get_nm_bytes(unsigned char *known_sid, unsigned char *unknown_sid)
{
  IN();
<<<<<<< HEAD
  if (!known_sid) { RETURN(WHYNULL("known pub key is null")); }
  if (!unknown_sid) { RETURN(WHYNULL("unknown pub key is null")); }
  if (!keyring) { RETURN(WHYNULL("keyring is null")); }
=======
  if (!known) { RETURNNULL(WHYNULL("known pub key is null")); }
  if (!unknown) { RETURNNULL(WHYNULL("unknown pub key is null")); }
  if (!keyring) { RETURNNULL(WHYNULL("keyring is null")); }
>>>>>>> b4c92a28

  int i;

  /* See if we have it cached already */
  for(i=0;i<nm_slots_used;i++)
    {
      if (memcmp(nm_cache[i].known_key,known_sid,SID_SIZE)) continue;
      if (memcmp(nm_cache[i].unknown_key,unknown_sid,SID_SIZE)) continue;
      RETURN(nm_cache[i].nm_bytes);
    }

  /* Not in the cache, so prepare to cache it (or return failure if known is not
     in fact a known key */
  int cn=0,in=0,kp=0;
  if (!keyring_find_sid(keyring,&cn,&in,&kp,known->sid))
    { RETURNNULL(WHYNULL("known key is not in fact known.")); }

  /* work out where to store it */
  if (nm_slots_used<NM_CACHE_SLOTS) {
    i=nm_slots_used; nm_slots_used++; 
  } else {
    i=random()%NM_CACHE_SLOTS;
  }

  /* calculate and store */
  bcopy(known_sid,nm_cache[i].known_key,SID_SIZE);
  bcopy(unknown->sid,nm_cache[i].unknown_key,SID_SIZE);
  crypto_box_curve25519xsalsa20poly1305_beforenm(nm_cache[i].nm_bytes,
						 unknown_sid,
						 keyring
						 ->contexts[cn]
						 ->identities[in]
						 ->keypairs[kp]->private_key);
						 
  RETURN(nm_cache[i].nm_bytes);
}<|MERGE_RESOLUTION|>--- conflicted
+++ resolved
@@ -1272,26 +1272,12 @@
   bcopy(subscriber->sid,mdp.out.dst.sid,SID_SIZE);
   mdp.out.dst.port=MDP_PORT_KEYMAPREQUEST;
   mdp.out.src.port=MDP_PORT_KEYMAPREQUEST;
-<<<<<<< HEAD
   bcopy(my_subscriber->sid,mdp.out.src.sid,SID_SIZE);
-=======
-  if (k->contexts[0]->identity_count&&
-      k->contexts[0]->identities[0]->keypair_count&&
-      k->contexts[0]->identities[0]->keypairs[0]->type
-      ==KEYTYPE_CRYPTOBOX)
-    bcopy(keyring->contexts[0]->identities[0]->keypairs[0]->public_key,
-	  mdp.out.src.sid,SID_SIZE);
-  else { RETURNNULL(WHYNULL("couldn't request SAS (I don't know who I am)")); }
->>>>>>> b4c92a28
   mdp.out.payload_length=1;
   mdp.out.payload[0]=KEYTYPE_CRYPTOSIGN;
   
   if (overlay_mdp_dispatch(&mdp, 0 /* system generated */, NULL, 0))
-<<<<<<< HEAD
     return WHY("Failed to send SAS resolution request");
-=======
-    RETURNNULL(WHYNULL("Failed to send SAS resolution request"));
->>>>>>> b4c92a28
   if (debug & DEBUG_KEYRING)
     DEBUGF("Dispatched SAS resolution request");
   
@@ -1418,15 +1404,9 @@
 unsigned char *keyring_get_nm_bytes(unsigned char *known_sid, unsigned char *unknown_sid)
 {
   IN();
-<<<<<<< HEAD
-  if (!known_sid) { RETURN(WHYNULL("known pub key is null")); }
-  if (!unknown_sid) { RETURN(WHYNULL("unknown pub key is null")); }
-  if (!keyring) { RETURN(WHYNULL("keyring is null")); }
-=======
-  if (!known) { RETURNNULL(WHYNULL("known pub key is null")); }
-  if (!unknown) { RETURNNULL(WHYNULL("unknown pub key is null")); }
+  if (!known_sid) { RETURNNULL(WHYNULL("known pub key is null")); }
+  if (!unknown_sid) { RETURNNULL(WHYNULL("unknown pub key is null")); }
   if (!keyring) { RETURNNULL(WHYNULL("keyring is null")); }
->>>>>>> b4c92a28
 
   int i;
 
@@ -1441,7 +1421,7 @@
   /* Not in the cache, so prepare to cache it (or return failure if known is not
      in fact a known key */
   int cn=0,in=0,kp=0;
-  if (!keyring_find_sid(keyring,&cn,&in,&kp,known->sid))
+  if (!keyring_find_sid(keyring,&cn,&in,&kp,known_sid))
     { RETURNNULL(WHYNULL("known key is not in fact known.")); }
 
   /* work out where to store it */
@@ -1453,7 +1433,7 @@
 
   /* calculate and store */
   bcopy(known_sid,nm_cache[i].known_key,SID_SIZE);
-  bcopy(unknown->sid,nm_cache[i].unknown_key,SID_SIZE);
+  bcopy(unknown_sid,nm_cache[i].unknown_key,SID_SIZE);
   crypto_box_curve25519xsalsa20poly1305_beforenm(nm_cache[i].nm_bytes,
 						 unknown_sid,
 						 keyring
